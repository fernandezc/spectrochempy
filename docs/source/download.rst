--- conflicted
+++ resolved
@@ -1,9 +1,5 @@
 
 * `Latest stable release 0.1a3 (2017-11-12) <https://bitbucket.org/spectrocat/spectrochempy/get/0.1a3.zip>`_
             
-<<<<<<< HEAD
-* `Development sources 0.1a3.post16 (2017-11-12) <https://bitbucket.org/spectrocat/spectrochempy/get/master.zip>`_
-=======
 * `Development sources 0.1a3.post17 (2017-11-12) <https://bitbucket.org/spectrocat/spectrochempy/get/master.zip>`_
->>>>>>> b8324aee
     