:orphan:

What's new in revision 0.6.8.dev
---------------------------------------------------------------------------------------

These are the changes in SpectroChemPy-0.6.8.dev.
See :ref:`release` for a full changelog including other versions of SpectroChemPy.

New features
~~~~~~~~~~~~

* Fancy indexing using location now supported.
* Add an example for NMR processing of a series of CP-MAS spectra.
* Add an example for processing NMR relaxation data
* Add a `read_topspin` option to create ``y`` coordinates
  of pseudo-2D NMR spectra from a file (e.g. ``vdlist`` ).
* Add option to plot to add markers on curves
* Add a new method to the `Optimize` class to perform a least-square fitting. It is
  based on the `scipy.optimize.least_squares` function, allowing much faster operation
  for simple curve fitting
* Add the possibility to define user-defined functions in the `Optimize` class.

Bug fixes
~~~~~~~~~

* Sorting coordinates now work with multi-coordinates axis.
* Fix a bug when concatenating datasets with multi-coordinates axis.
* Fix a bug in coordset definition for integration methods.
* Fix coordinates definitions in Analysis methods.
* Fix a bug in `write_csv` when the filename was provided as a string (issue #706)

Breaking changes
~~~~~~~~~~~~~~~~

<<<<<<< HEAD
* Warning: The default coordinates names for Analysis methods have been changed !
  Use the `dims` attribute of the NDDataset to check the actual names in case of
  problems.
* Remove previouly deprecated `force_stack` option in `concatenate` method.
  Use `stack` instead.
=======
* Changed the default QP solver (quadprog -> osqp): The new solver is compatible with
  python 3.11. Fastness and robusteness are improved. The quadprog solver can still be
  used if available
>>>>>>> d6b7dc51
<|MERGE_RESOLUTION|>--- conflicted
+++ resolved
@@ -32,14 +32,11 @@
 Breaking changes
 ~~~~~~~~~~~~~~~~
 
-<<<<<<< HEAD
+* Changed the default QP solver (quadprog -> osqp): The new solver is compatible with
+  python 3.11. Fastness and robusteness are improved. The quadprog solver can still be
+  used if available
 * Warning: The default coordinates names for Analysis methods have been changed !
   Use the `dims` attribute of the NDDataset to check the actual names in case of
   problems.
 * Remove previouly deprecated `force_stack` option in `concatenate` method.
-  Use `stack` instead.
-=======
-* Changed the default QP solver (quadprog -> osqp): The new solver is compatible with
-  python 3.11. Fastness and robusteness are improved. The quadprog solver can still be
-  used if available
->>>>>>> d6b7dc51
+  Use `stack` instead.