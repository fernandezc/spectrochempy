--- conflicted
+++ resolved
@@ -23,326 +23,6 @@
 #     nbconvert_exporter: python
 #     pygments_lexer: ipython3
 #     version: 3.9.10
-<<<<<<< HEAD
-#   widgets:
-#     application/vnd.jupyter.widget-state+json:
-#       state:
-#         04d8d74a509c4a098fcb5c5a4126716a:
-#           model_module: '@jupyter-widgets/controls'
-#           model_module_version: 1.5.0
-#           model_name: ButtonStyleModel
-#           state: {}
-#         0b7c6e31c06f4ef1872be8b4e57adfb5:
-#           model_module: '@jupyter-widgets/base'
-#           model_module_version: 1.2.0
-#           model_name: LayoutModel
-#           state: {}
-#         0f200072e3dd4bac8a520e74e9029d36:
-#           model_module: '@jupyter-widgets/controls'
-#           model_module_version: 1.5.0
-#           model_name: ButtonModel
-#           state:
-#             description: process
-#             icon: play
-#             layout: IPY_MODEL_274df4902dda46dcb5ecd8257f1d5817
-#             style: IPY_MODEL_afb587e9ec3d4b32ae0cccee7311549a
-#         104d8a6dc3e14122894362110d3c8a4e:
-#           model_module: '@jupyter-widgets/controls'
-#           model_module_version: 1.5.0
-#           model_name: DescriptionStyleModel
-#           state:
-#             description_width: ''
-#         1294902554294b4495491fea12fcff1e:
-#           model_module: '@jupyter-widgets/base'
-#           model_module_version: 1.2.0
-#           model_name: LayoutModel
-#           state: {}
-#         134e3926b5b14b478064cab0e568b9a9:
-#           model_module: '@jupyter-widgets/controls'
-#           model_module_version: 1.5.0
-#           model_name: DescriptionStyleModel
-#           state:
-#             description_width: ''
-#         1bddf15dada6490caff65ecfc83e59a0:
-#           model_module: '@jupyter-widgets/base'
-#           model_module_version: 1.2.0
-#           model_name: LayoutModel
-#           state: {}
-#         1e36fa8003d1485cae8905f57b96aab1:
-#           model_module: '@jupyter-widgets/controls'
-#           model_module_version: 1.5.0
-#           model_name: DescriptionStyleModel
-#           state:
-#             description_width: ''
-#         240a44519c6f45f896f6e6383bba7d05:
-#           model_module: '@jupyter-widgets/base'
-#           model_module_version: 1.2.0
-#           model_name: LayoutModel
-#           state: {}
-#         274df4902dda46dcb5ecd8257f1d5817:
-#           model_module: '@jupyter-widgets/base'
-#           model_module_version: 1.2.0
-#           model_name: LayoutModel
-#           state: {}
-#         275574254e7e454087feb126ac55eebd:
-#           model_module: '@jupyter-widgets/controls'
-#           model_module_version: 1.5.0
-#           model_name: HBoxModel
-#           state:
-#             children:
-#             - IPY_MODEL_2ae394614b80417d8d8eaf986baf00e0
-#             layout: IPY_MODEL_e023e7ac88864eb2b0e261f1f5b7c3c0
-#         29f03307f78f41a5ab89e87f64a7d21f:
-#           model_module: '@jupyter-widgets/base'
-#           model_module_version: 1.2.0
-#           model_name: LayoutModel
-#           state: {}
-#         2ae394614b80417d8d8eaf986baf00e0:
-#           model_module: '@jupyter-widgets/controls'
-#           model_module_version: 1.5.0
-#           model_name: DropdownModel
-#           state:
-#             _options_labels:
-#             - sequential
-#             - multivariate
-#             description: Method
-#             index: 0
-#             layout: IPY_MODEL_8ccb60469f5747b6b85824b0d09c2e54
-#             style: IPY_MODEL_104d8a6dc3e14122894362110d3c8a4e
-#         2bd70835f3ee4ea1b3e66815a1ea3948:
-#           model_module: '@jupyter-widgets/base'
-#           model_module_version: 1.2.0
-#           model_name: LayoutModel
-#           state: {}
-#         30ce7afed95c4c66844f5ce9f9b3baeb:
-#           model_module: '@jupyter-widgets/base'
-#           model_module_version: 1.2.0
-#           model_name: LayoutModel
-#           state: {}
-#         3baff223afd44063899f26324ec0ae67:
-#           model_module: '@jupyter-widgets/controls'
-#           model_module_version: 1.5.0
-#           model_name: DropdownModel
-#           state:
-#             _options_labels:
-#             - polynomial
-#             - pchip
-#             description: Interpolation
-#             index: 0
-#             layout: IPY_MODEL_29f03307f78f41a5ab89e87f64a7d21f
-#             style: IPY_MODEL_134e3926b5b14b478064cab0e568b9a9
-#         4050201ef8ab4b19944de1bdf4caa295:
-#           model_module: '@jupyter-widgets/base'
-#           model_module_version: 1.2.0
-#           model_name: LayoutModel
-#           state: {}
-#         51c845cffd134bfcbaaf6914366810c5:
-#           model_module: '@jupyter-widgets/controls'
-#           model_module_version: 1.5.0
-#           model_name: SliderStyleModel
-#           state:
-#             description_width: ''
-#         5321047bc60944499e508f744b494e8a:
-#           model_module: '@jupyter-widgets/controls'
-#           model_module_version: 1.5.0
-#           model_name: ButtonModel
-#           state:
-#             description: save as
-#             icon: save
-#             layout: IPY_MODEL_c8e63d5d15884e91a2b5c41fe86d7f26
-#             style: IPY_MODEL_04d8d74a509c4a098fcb5c5a4126716a
-#         57de80008bfc45a7a5b918a355fefd90:
-#           model_module: '@jupyter-widgets/controls'
-#           model_module_version: 1.5.0
-#           model_name: VBoxModel
-#           state:
-#             children:
-#             - IPY_MODEL_7c511d3f48854e66a8be445ea606d319
-#             - IPY_MODEL_0f200072e3dd4bac8a520e74e9029d36
-#             - IPY_MODEL_5321047bc60944499e508f744b494e8a
-#             layout: IPY_MODEL_acf5cdc35f8c4506ab864453d96ca59d
-#         6777aa400a1c4f97b0a0130b858e5989:
-#           model_module: '@jupyter-widgets/controls'
-#           model_module_version: 1.5.0
-#           model_name: HBoxModel
-#           state:
-#             children:
-#             - IPY_MODEL_57de80008bfc45a7a5b918a355fefd90
-#             - IPY_MODEL_a71c8356fd194ee8917dc2601c61ee91
-#             layout: IPY_MODEL_240a44519c6f45f896f6e6383bba7d05
-#         7c511d3f48854e66a8be445ea606d319:
-#           model_module: '@jupyter-widgets/controls'
-#           model_module_version: 1.5.0
-#           model_name: FileUploadModel
-#           state:
-#             description: upload
-#             description_tooltip: null
-#             disabled: true
-#             layout: IPY_MODEL_a3d0d3a1d4004582951ba07007fb86a8
-#             multiple: true
-#             style: IPY_MODEL_ab9ee9fb36264adca14dd228dc6fb48e
-#         88fd58c2424b44da8d730f24b6fc4f7e:
-#           model_module: '@jupyter-widgets/controls'
-#           model_module_version: 1.5.0
-#           model_name: TextModel
-#           state:
-#             description: 'x slice:'
-#             layout: IPY_MODEL_30ce7afed95c4c66844f5ce9f9b3baeb
-#             style: IPY_MODEL_fa9cf95ed0054f6e9f273867b5f86f63
-#             value: '[5999.56 : 649.9 : 1]'
-#         8ccb60469f5747b6b85824b0d09c2e54:
-#           model_module: '@jupyter-widgets/base'
-#           model_module_version: 1.2.0
-#           model_name: LayoutModel
-#           state: {}
-#         953911227c8147f3990bbcf3e156293b:
-#           model_module: '@jupyter-widgets/controls'
-#           model_module_version: 1.5.0
-#           model_name: HBoxModel
-#           state:
-#             children:
-#             - IPY_MODEL_3baff223afd44063899f26324ec0ae67
-#             - IPY_MODEL_a2772063115a435a9499e08c304192a3
-#             layout: IPY_MODEL_99688e54c6df4e0298770edc4e8a26fe
-#         96bf9d6f2f9548fd81c1830512d1a0d5:
-#           model_module: '@jupyter-widgets/controls'
-#           model_module_version: 1.5.0
-#           model_name: IntSliderModel
-#           state:
-#             description: npc
-#             layout: IPY_MODEL_1bddf15dada6490caff65ecfc83e59a0
-#             max: 5
-#             min: 1
-#             style: IPY_MODEL_aead51f40c7340b8ba52e4a8b9c50244
-#             value: 1
-#         99688e54c6df4e0298770edc4e8a26fe:
-#           model_module: '@jupyter-widgets/base'
-#           model_module_version: 1.2.0
-#           model_name: LayoutModel
-#           state: {}
-#         9a4821963a674978b88a4c6801679e0c:
-#           model_module: '@jupyter-widgets/output'
-#           model_module_version: 1.0.0
-#           model_name: OutputModel
-#           state:
-#             layout: IPY_MODEL_0b7c6e31c06f4ef1872be8b4e57adfb5
-#         a2772063115a435a9499e08c304192a3:
-#           model_module: '@jupyter-widgets/controls'
-#           model_module_version: 1.5.0
-#           model_name: IntSliderModel
-#           state:
-#             description: orderslider
-#             layout: IPY_MODEL_2bd70835f3ee4ea1b3e66815a1ea3948
-#             max: 6
-#             min: 1
-#             style: IPY_MODEL_51c845cffd134bfcbaaf6914366810c5
-#             value: 2
-#         a3d0d3a1d4004582951ba07007fb86a8:
-#           model_module: '@jupyter-widgets/base'
-#           model_module_version: 1.2.0
-#           model_name: LayoutModel
-#           state: {}
-#         a71c8356fd194ee8917dc2601c61ee91:
-#           model_module: '@jupyter-widgets/controls'
-#           model_module_version: 1.5.0
-#           model_name: VBoxModel
-#           state:
-#             children:
-#             - IPY_MODEL_cff38341164d4da9b67453824f6e5780
-#             - IPY_MODEL_275574254e7e454087feb126ac55eebd
-#             - IPY_MODEL_953911227c8147f3990bbcf3e156293b
-#             - IPY_MODEL_c6aada1a10e3434798cc44ff0a2320b2
-#             layout: IPY_MODEL_e4dab3d6dee54651b52ec89b943e5bb0
-#         ab9ee9fb36264adca14dd228dc6fb48e:
-#           model_module: '@jupyter-widgets/controls'
-#           model_module_version: 1.5.0
-#           model_name: ButtonStyleModel
-#           state: {}
-#         acf5cdc35f8c4506ab864453d96ca59d:
-#           model_module: '@jupyter-widgets/base'
-#           model_module_version: 1.2.0
-#           model_name: LayoutModel
-#           state: {}
-#         aead51f40c7340b8ba52e4a8b9c50244:
-#           model_module: '@jupyter-widgets/controls'
-#           model_module_version: 1.5.0
-#           model_name: SliderStyleModel
-#           state:
-#             description_width: ''
-#         afb587e9ec3d4b32ae0cccee7311549a:
-#           model_module: '@jupyter-widgets/controls'
-#           model_module_version: 1.5.0
-#           model_name: ButtonStyleModel
-#           state: {}
-#         c6aada1a10e3434798cc44ff0a2320b2:
-#           model_module: '@jupyter-widgets/controls'
-#           model_module_version: 1.5.0
-#           model_name: TextareaModel
-#           state:
-#             description: 'Ranges:'
-#             layout: IPY_MODEL_1294902554294b4495491fea12fcff1e
-#             style: IPY_MODEL_1e36fa8003d1485cae8905f57b96aab1
-#             value: '(
-#
-#               [5999.56, 5465.36],
-#
-#               [1183.13, 649.9]
-#
-#               )'
-#         c7e3c35380854f75b11772e71f9a4b75:
-#           model_module: '@jupyter-widgets/controls'
-#           model_module_version: 1.5.0
-#           model_name: DescriptionStyleModel
-#           state:
-#             description_width: ''
-#         c8e63d5d15884e91a2b5c41fe86d7f26:
-#           model_module: '@jupyter-widgets/base'
-#           model_module_version: 1.2.0
-#           model_name: LayoutModel
-#           state: {}
-#         c912d4a02bcc4f57b56caa686a729650:
-#           model_module: '@jupyter-widgets/controls'
-#           model_module_version: 1.5.0
-#           model_name: TextModel
-#           state:
-#             description: 'y slice:'
-#             layout: IPY_MODEL_fbb008a744de47d281dd61c7cfd39485
-#             style: IPY_MODEL_c7e3c35380854f75b11772e71f9a4b75
-#             value: '[0 : 55 : 1]'
-#         cff38341164d4da9b67453824f6e5780:
-#           model_module: '@jupyter-widgets/controls'
-#           model_module_version: 1.5.0
-#           model_name: HBoxModel
-#           state:
-#             children:
-#             - IPY_MODEL_88fd58c2424b44da8d730f24b6fc4f7e
-#             - IPY_MODEL_c912d4a02bcc4f57b56caa686a729650
-#             layout: IPY_MODEL_4050201ef8ab4b19944de1bdf4caa295
-#         e023e7ac88864eb2b0e261f1f5b7c3c0:
-#           model_module: '@jupyter-widgets/base'
-#           model_module_version: 1.2.0
-#           model_name: LayoutModel
-#           state: {}
-#         e4dab3d6dee54651b52ec89b943e5bb0:
-#           model_module: '@jupyter-widgets/base'
-#           model_module_version: 1.2.0
-#           model_name: LayoutModel
-#           state: {}
-#         fa9cf95ed0054f6e9f273867b5f86f63:
-#           model_module: '@jupyter-widgets/controls'
-#           model_module_version: 1.5.0
-#           model_name: DescriptionStyleModel
-#           state:
-#             description_width: ''
-#         fbb008a744de47d281dd61c7cfd39485:
-#           model_module: '@jupyter-widgets/base'
-#           model_module_version: 1.2.0
-#           model_name: LayoutModel
-#           state: {}
-#       version_major: 2
-#       version_minor: 0
-=======
->>>>>>> b8a95855
 # ---
 
 # %% [markdown]
@@ -629,25 +309,6 @@
 
 # %% [markdown]
 # ### Widget for "advanced" baseline corrections
-<<<<<<< HEAD
-# The `BaselineCorrector()` widget can be used in jupyter notebook (not jupyter lab).
-# - The buttons are as follows:
-#   - `upload`: upload files (disabled if a NDDataset is passed as parameter). Uploading file will not trigger the reading
-# and processing. To do so, the user is expected to click the `process` button.
-#   - `process`: baseline correct and plot original dataset + baseline and  corrected datasets
-#   - `save as`: save the baseline corrected NDDataset
-# - The `x slice` anbd `y slice` textboxes can be used to slice the initial dataset with the usual `[start:stop:step]`
-# format. In the `x` dimension, coordinates or indexes can be used (e.g. `[3000.0:2000.0:1]` or `[0:100:1]` are valid
-# entries). In the `y` dimension only indexes can be used (e.g. `[0:10:1]`). Note also that currently none of the
-# `start`, `stop`, `step` parameters can be omitted, e.g. `[3000.0:2000.0]` or `[:,:]` are not valid entries.
-# - Method and Interpolation are self-explaining, see above for details
-# - Ranges should be entered as a tuple of numerals or wavenumbers, e.g.
-#     (
-#     [5900.0, 5400.0],
-#     2000.0,
-#     [1550.0, 1555.0],)
-#
-=======
 
 # %% [markdown]
 # The ``BaselineCorrector`` widget can be used in either Jupyter notebook or Jupyter
@@ -668,18 +329,12 @@
 #
 # `Ranges` must be entered as a tuple of digits or wave numbers,
 # e.g. `([5900.0, 5400.0], 2000.0, [1550.0, 1555.0],)`.
->>>>>>> b8a95855
 
 # %%
 X = scp.read_omnic("irdata/nh4y-activation.spg")
 out = scp.BaselineCorrector(X)
 
 # %% [markdown]
-<<<<<<< HEAD
-# After processing, one can get the original (sliced) dataset, corrected dataset and baselines
-# through the following attributes:
-
-=======
 # After processing, one can get the original (sliced) dataset, corrected dataset
 # and baselines
 # through the following attributes:
@@ -687,7 +342,6 @@
 # %%
 out.original, out.corrected, out.baseline
 
->>>>>>> b8a95855
 # %% [markdown]
 # <div class='alert alert-info'>
 #     <b>Exercises</b>
