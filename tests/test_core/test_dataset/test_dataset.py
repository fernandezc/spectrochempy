--- conflicted
+++ resolved
@@ -741,39 +741,6 @@
     assert isinstance(nd2, type(nd))
     assert nd2.data[1] == np.sqrt(nd.data[1])
     assert nd2.units == ur.m**0.5
-<<<<<<< HEAD
-=======
-
-
-def test_bugs_units_change():
-    # check for bug on transmittance conversion
-    X = scp.NDDataset([0.0, 0.3, 1.3, 5.0], units="absorbance")
-
-    # A to T
-    X1 = X.to("transmittance")
-    assert_array_equal(X1.data, 10 ** -np.array([0.0, 0.3, 1.3, 5.0]) * 100)
-    assert X1.title == "transmittance"
-    # T to abs T
-    X2 = X1.to("absolute_transmittance")
-    assert_array_equal(X2.data, 10 ** -np.array([0.0, 0.3, 1.3, 5.0]))
-    assert X2.title == "transmittance"
-    # A to abs T
-    X2b = X.to("absolute_transmittance")
-    assert_array_equal(X2b, X2)
-    assert X2b.title == "transmittance"
-    # abs T to T
-    X3 = X2.to("transmittance")
-    assert_array_equal(X3, X1)
-    assert X3.title == "transmittance"
-    # T to A
-    X4 = X3.to("absorbance")
-    assert_array_almost_equal(X4, X)
-    assert X4.title == "absorbance"
-    # abs T to A
-    X5 = X2.to("absorbance")
-    assert_array_almost_equal(X5, X)
-    assert X5.title == "absorbance"
->>>>>>> b0afd86f
 
 
 def test_nddataset_masked_array_input():
@@ -1281,11 +1248,7 @@
 
 
 def test_nddataset_bug_fixe_figopeninnotebookwithoutplot():
-<<<<<<< HEAD
-    da = NDDataset([1, 2, 3])
-=======
     da = scp.NDDataset([1, 2, 3])
->>>>>>> b0afd86f
     da2 = np.sqrt(da**3)
     assert da2._fig is None  # no figure should open
 
