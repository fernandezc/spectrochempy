--- conflicted
+++ resolved
@@ -1617,7 +1617,6 @@
     np.array(dsm)
 
 
-<<<<<<< HEAD
 def test_nddataset_take(dsm):
     pass
 
@@ -1783,12 +1782,9 @@
     nd.ito("MHz")
     assert nd.units == ur.MHz
     nd.meta.larmor = None
-=======
-def test_take(dsm):
-    pass
-
-
-def test_bug_462():
+
+
+def test_nddataset_issue_462():
 
     A = scp.random((10, 100))
     A.x = scp.Coord(np.arange(0.0, 100.0, 1), title="coord1")
@@ -1803,5 +1799,4 @@
     ]
     C.write("C.scp", confirm=False)
     D = scp.read("C.scp")
-    assert len(D.x) == 2, "incorrect encoding/decoding"
->>>>>>> df9475df
+    assert len(D.x) == 2, "incorrect encoding/decoding"