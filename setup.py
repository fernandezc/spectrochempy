--- conflicted
+++ resolved
@@ -157,13 +157,6 @@
         "develop": PostDevelopCommand,
         "install": PostInstallCommand,
     },
-<<<<<<< HEAD
-=======
-    # scripts
-    # # scripts = {'scripts/launch_api.py'},
-    # entry_points={'console_scripts':
-    # ['scpy_update=spectrochempy.scripts.scpy_update:main'], },
->>>>>>> b94154f3
 )
 
 # ======================================================================================
