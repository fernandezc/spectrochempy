--- conflicted
+++ resolved
@@ -3,9 +3,6 @@
 ## Unreleased
 
 ### NEW FEATURES
-* Documentation improvement and major refactoring of the code.
-* Add spectra unimodality constraint on MCRALS
-<<<<<<< HEAD
 * History:
   Its behavior have been improved.
   Dates for entries are set automatically and are timezone-aware.
@@ -85,12 +82,16 @@
 
 ### For the developpers
 * Docstrings now use docrep
-=======
-  unimodMod and unimodTol now deprectated
+
+## Version 0.4.5 
+
+### NEW FEATURES
+* Documentation improvement and major refactoring of the code.
+* Add spectra unimodality constraint on MCRALS
+unimodMod and unimodTol now deprectated
 
 ### BUG FIXED
 * Compatibility with pint=0.19
->>>>>>> b0afd86f
 
 ## Version 0.4.4 [2022-03-22]
 
