# -*- coding: utf-8 -*-
# ======================================================================================
# Copyright (©) 2015-2023 LCS - Laboratoire Catalyse et Spectrochimie, Caen, France.
# CeCILL-B FREE SOFTWARE LICENSE AGREEMENT
# See full LICENSE agreement in the root directory.
# ======================================================================================
"""
Implementation of Principal Component Analysis (using scikit-learn library)
"""
import matplotlib.pyplot as plt
import numpy as np
import traitlets as tr
from matplotlib.ticker import MaxNLocator, ScalarFormatter
from numpy.random import RandomState
from sklearn import decomposition

from spectrochempy.analysis._analysisutils import (
    NotFittedError,
    _wrap_ndarray_output_to_nddataset,
)
from spectrochempy.analysis.abstractanalysis import DecompositionAnalysis
from spectrochempy.utils.docstrings import _docstring
from spectrochempy.utils.plots import NBlue, NRed

__all__ = ["PCA"]
__configurables__ = ["PCA"]


# ======================================================================================
# class PCA
# ======================================================================================
class PCA(DecompositionAnalysis):
    __doc__ = _docstring.dedent(
        """
    PCA analysis is here done using the sklearn PCA model.

    We just implement fit, transform, inverse_transform and fit_transform

    Use `~sklearn.decomposition.PCA`

    Parameters
    ----------
    %(AnalysisConfigurable.parameters)s

    See Also
    --------
    MCRALS : Perform MCR-ALS of a dataset knowing the initial C or St matrix.
    NMF : Non-Negative Matrix Factorization (NMF).
    EFA : Perform an Evolving Factor Analysis (forward and reverse).
    SVD : Perform a Singular Value Decomposition.
    SIMPLISMA : SIMPLe to use Interactive Self-modeling Mixture Analysis.
    """
    )

    name = tr.Unicode("PCA")
    description = tr.Unicode("Scikit-learn PCA model")

    # ----------------------------------------------------------------------------------
    # Runtime Parameters,
    # only those specific to PCA, the other being defined in AnalysisConfigurable.
    # ----------------------------------------------------------------------------------
    # define here only the variable that you use in fit or transform functions
    _pca = tr.Instance(
        decomposition.PCA,
        help="The instance of sklearn.decomposition.PCA used in this model",
    )

    # ----------------------------------------------------------------------------------
    # Configuration parameters
    # ----------------------------------------------------------------------------------
    # sklearn PCA is always on centered data
    standardized = tr.Bool(
        default_value=False,
        help="If True the data are scaled to unit standard deviation: "
        ":math:`X' = X / \\sigma`",
    ).tag(config=True)

    scaled = tr.Bool(
        default_value=False,
        help="If True the data are scaled in the interval [0-1]: "
        ":math:`X' = (X - min(X)) / (max(X)-min(X))`",
    ).tag(config=True)

    used_components = tr.Union(
        (tr.Enum(["mle"]), tr.Int(), tr.Float()),
        allow_none=True,
        default_value=None,
        help="""Number of components to keep.
if used_components is not set all components are kept::
    used_components == min(n_observations, n_features)
If ``used_components == 'mle'`` and ``svd_solver == 'full'``, Minka's MLE is used to guess
the dimension. Use of ``used_components == 'mle'`` will interpret ``svd_solver == 'auto'``
as ``svd_solver == 'full'``.
If ``0 < used_components < 1`` and ``svd_solver == 'full'``, select the number of
components such that the amount of variance that needs to be explained is greater than
the percentage specified by used_components.
If ``svd_solver == 'arpack'``, the number of components must be strictly less than the
minimum of n_features and n_observations. Hence, the None case results in::
    used_components == min(n_observations, n_features) - 1""",
    ).tag(config=True)

    whiten = tr.Bool(
        default_value=False,
        help="""When True (False by default) the `components_` vectors are multiplied
by the square root of n_observations and then divided by the singular values to ensure
uncorrelated outputs with unit component-wise variances. Whitening will remove some
information from the transformed signal (the relative variance scales of the components)
but can sometime improve the predictive accuracy of the downstream estimators by making
their data respect some hard-wired assumptions.""",
    ).tag(config=True)

    svd_solver = tr.Enum(
        ["auto", "full", "arpack", "randomized"],
        default_value="auto",
        help="""If auto :
The solver is selected by a default policy based on `X.shape`
and `used_components`: if the input data is larger than 500x500 and the number of
components to extract is lower than 80% of the smallest dimension of the data, then the
more efficient 'randomized' method is enabled. Otherwise the exact full SVD is computed
and optionally truncated afterwards.
If full :
run exact full SVD calling the standard LAPACK solver via `scipy.linalg.svd` and select
the components by postprocessing
If arpack :
run SVD truncated to used_components calling ARPACK solver via `scipy.sparse.linalg.svds`.
It requires strictly 0 < used_components < min(X.shape)
If randomized :
run randomized SVD by the method of Halko et al.""",
    ).tag(config=True)

    tol = tr.Float(
        default_value=0.0,
        help="""Tolerance for singular values computed by svd_solver == 'arpack'.
Must be of range [0.0, infinity).""",
    ).tag(config=True)

    iterated_power = tr.Union(
        (tr.Int(), tr.Enum(["auto"])),
        default_value="auto",
        help="""Number of iterations for the power method computed by
svd_solver == 'randomized'. Must be of range [0, infinity).""",
    ).tag(config=True)

    n_oversamples = tr.Int(
        default_value=10,
        help="""This parameter is only relevant when `svd_solver="randomized"`.
It corresponds to the additional number of random vectors to sample the range of `X` so
as to ensure proper conditioning. See :func:`~sklearn.utils.extmath.randomized_svd`
for more details.""",
    ).tag(config=True)

    power_iteration_normalizer = tr.Enum(
        ["auto", "QR", "LU", "none"],
        default_value="auto",
        help="""Power iteration normalizer for randomized SVD solver. Not used by
ARPACK. See :func:`~sklearn.utils.extmath.randomized_svd` for more details.""",
    ).tag(config=True)

    random_state = tr.Union(
        (tr.Int(), tr.Instance(RandomState)),
        allow_none=True,
        default_value=None,
        help="""Used when the 'arpack' or 'randomized' solvers are used. Pass an int
for reproducible results across multiple function calls.""",
    ).tag(config=True)

    # ----------------------------------------------------------------------------------
    # Initialization
    # ----------------------------------------------------------------------------------
    def __init__(
        self,
        *,
        log_level="WARNING",
        config=None,
        warm_start=False,
        copy=True,
        **kwargs,
    ):
        # we have changed the name n_components use in sklearn by
        # used_components (in order  to avoid conflict with the rest of the progrma)
        # warn th user:
        if "n_components" in kwargs:
            raise KeyError(
                "`n_components` is not a valid parameter. Did-you mean "
                "`used_components`?"
            )

        # call the super class for initialisation of the configuration parameters
        # to do before anything else!
        super().__init__(
            log_level=log_level,
            warm_start=warm_start,
            config=config,
            copy=copy,
            **kwargs,
        )

        # initialize sklearn PCA
        self._pca = decomposition.PCA(
            n_components=self.used_components,
            whiten=self.whiten,
            copy=copy,
            svd_solver=self.svd_solver,
            tol=self.tol,
            iterated_power=self.iterated_power,
            n_oversamples=self.n_oversamples,
            power_iteration_normalizer=self.power_iteration_normalizer,
            random_state=self.random_state,
        )

    # ----------------------------------------------------------------------------------
    # Private methods (overloading abstract classes)
    # ----------------------------------------------------------------------------------
    @tr.observe("_X")
    def _preprocess_as_X_changed(self, change):

        X = change.new

        # Standardization
        # ---------------
        if self.standardized:
            self._std = X.std(dim=0)
            X /= self._std
            X.name = f"standardized {X.name}"

        # Scaling
        # -------
        if self.scaled:
            self._min = X.min(dim=0)
            self._ampl = X.ptp(dim=0)
            X -= self._min
            X /= self._ampl
            X.name = "scaled %s" % X.name

        self._X_preprocessed = X.data

        # final check on the configuration used_components parameter
        # (which can be done only when X is defined in fit arguments)
        n_observations, n_features = X.shape

        n_components = self.used_components
        if n_components is None:
            pass
        elif n_components == "mle":
            if n_observations < n_features:
                raise ValueError(
                    "used_components='mle' is only supported if n_observations >= n_features"
                )
        elif not 0 <= n_components <= min(n_observations, n_features):
            raise ValueError(
                "used_components=%r must be between 0 and "
                "min(n_observations, n_features)=%r with "
                "svd_solver='full'" % (n_components, min(n_observations, n_features))
            )

    def _fit(self, X, Y=None):
        # this method is called by the abstract class fit.
        # Input X is a np.ndarray
        # Y is ignored in this model

        # call the sklearn _fit function on data (it outputs SVD results)
        # _outfit is a tuple handle the eventual output of _fit for further processing.

        # The _outfit members are np.ndarrays
        _outfit = self._pca.fit(X)

        # get the calculated attribute
        self._components = self._pca.components_

        self._noise_variance = self._pca.noise_variance_
        self._n_observations = self._pca.n_samples_
        self._explained_variance = self._pca.explained_variance_
        self._explained_variance_ratio = self._pca.explained_variance_ratio_
        self._singular_values = self._pca.singular_values_

        # unlike to sklearn, we will update the n_components value here with the
        # eventually calculated ones: this will simplify further process
        # indeed in sklearn, the value after processing is n_components_
        # with an underscore at the end

        self._n_components = int(
            self._pca.n_components_
        )  # cast the returned int64 to int
        return _outfit

    def _transform(self, X):
        return self._pca.transform(X)

    def _inverse_transform(self, X_transform):
        # we need to  set self._pca.components_ to a compatible size but without
        # destroying the full matrix:
        store_components_ = self._pca.components_
        self._pca.components_ = self._pca.components_[: X_transform.shape[1]]
        X = self._pca.inverse_transform(X_transform)
        # restore
        self._pca.components_ = store_components_
        return X

    def _get_components(self):
        self._components = self._pca.components_
        return self._components

    # ----------------------------------------------------------------------------------
    # Public methods and properties specific to PCA
    # ----------------------------------------------------------------------------------
    @property
    def n_components(self):
        """
        Return the number of components that were fitted.
        """
        if self._fitted:
            return self._n_components
        else:
            raise NotFittedError("n_components")

    @property
    def loadings(self):
        """
        Return PCA loadings.
        """
        return self.get_components()

    @property
    def scores(self):
        """
        Returns PCA scores.
        """
        return self.transform(self.X)

    @property
    @_wrap_ndarray_output_to_nddataset(
        units=None, title="explained variance", typesingle="components"
    )
    def explained_variance(self):
        return self._pca.explained_variance_

    ev = explained_variance

    @property
    @_wrap_ndarray_output_to_nddataset(
        units="percent", title="explained variance ratio", typesingle="components"
    )
    def explained_variance_ratio(self):
        return self._pca.explained_variance_ratio_ * 100.0

    ev_ratio = explained_variance_ratio

    @property
    @_wrap_ndarray_output_to_nddataset(
        units="percent", title="cumulative explained variance", typesingle="components"
    )
    def cumulative_explained_variance(self):
        return np.cumsum(self._pca.explained_variance_ratio_) * 100.0

    ev_cum = cumulative_explained_variance

    # ----------------------------------------------------------------------------------
    # Reporting specific to PCA
    # ----------------------------------------------------------------------------------
    def __str__(self, n_components=5):

        if not self._fitted:
            raise NotFittedError(
                f"The fit method must be used prior using the {self.name} model"
            )

        s = "\n"
        s += "PC\tEigenvalue\t\t%variance\t\t%cumulative\n"
        s += "  \t of cov(X)\t\t   per PC\t\t   variance\n"

        if n_components is None or n_components > self.n_components:
            n_components = self.n_components
        for i in range(n_components):
            tup = (
                i + 1,
                np.sqrt(self.ev.data[i]),
                self.ev_ratio.data[i],
                self.ev_cum.data[i],
            )
            s += "#{}\t{:10.3e}\t\t{:9.3f}\t\t{:11.3f}\n".format(*tup)

        return s

    def printev(self, n_components=None):
        """
        Print PCA figures of merit.

        Prints eigenvalues and explained variance for all or first n_pc PC's.

        Parameters
        ----------
        n_pc : int, optional
            The number of components to print.
        """
        if not self._fitted:
            raise NotFittedError(
                "The fit method must be used " "before using this method"
            )

        if n_components is None or n_components > self.n_components:
            n_components = self.n_components
        print((self.__str__(n_components)))

    # ----------------------------------------------------------------------------------
    # Plot methods specific to PCA
    # ----------------------------------------------------------------------------------
    def screeplot(self, n_components=None, **kwargs):
        """
        Scree plot of explained variance + cumulative variance by PCA.

        Explained variance by each PC is plot as a bar graph (left y axis)
        and cumulative explained variance is plot as a scatter plot with lines
        (right y axis).

        Parameters
        ----------
        n_components : int
            Number of components to plot.
        **kwargs
            Extra arguments: `colors` (default: `[NBlue, NRed]`) to set the colors
            of the bar plot and scatter plot; `ylims` (default `[(0, 100), "auto"]`).

        Returns
        -------
        list of axes
            The list of axes.
        """
        # get n_components
        if n_components is None:
            n_components = self.n_components
        else:
            n_components = min(self.n_components, n_components)

        color1, color2 = kwargs.get("colors", [NBlue, NRed])
        # pen = kwargs.get('pen', True)
        ylim1, ylim2 = kwargs.get("ylims", [(0, 100), "auto"])

        if ylim2 == "auto":
            y1 = np.around(self.ev_ratio.data[0] * 0.95, -1)
            y2 = 101.0
            ylim2 = (y1, y2)

        ax1 = self.ev_ratio[:n_components].plot_bar(
            ylim=ylim1, color=color1, title="Scree plot"
        )
        ax2 = self.ev_cum[:n_components].plot_scatter(
            ylim=ylim2, color=color2, pen=True, markersize=7.0, twinx=ax1
        )
        ax1.set_title("Scree plot")
        return ax1, ax2

    def scoreplot(
        self,
<<<<<<< HEAD
        scores,
=======
>>>>>>> 933ac45c
        *pcs,
        colormap="viridis",
        color_mapping="index",
        show_labels=False,
        labels_column=0,
<<<<<<< HEAD
=======
        labels_every=1,
>>>>>>> 933ac45c
        **kwargs,
    ):
        """
        2D or 3D scoreplot of observations.

        Parameters
        ----------
        scores : NDDataset object
            The NDDataset containing the scores to plot
        *pcs : a series of int argument or a list/tuple
            Must contain 2 or 3 elements.
        colormap : str
            A matplotlib colormap.
        color_mapping : 'index' or 'labels'
            If 'index', then the colors of each n_scores is mapped sequentially
            on the colormap. If labels, the labels of the n_observations are
            used for color mapping.
        show_labels : bool, optional, default: False
            If True each observation will be annotated with its label.
        labels_column : int, optional, default:0
            If several columns of labels are present indicates which column has to be
            used to show labels.
<<<<<<< HEAD
        """
        self.prefs = self.X.preferences

        # checks args
        if hasattr(scores, "_implements") and not scores._implements("NDDataset"):
            raise ValueError(
                "The fist argument of scoreplot must be the score NDDataset"
            )
=======
        labels_every : int, optional, default: 1
        `   Do not label all points, but only every value indicated by this parameter.
        """
        self.prefs = self.X.preferences
        scores = self._S
>>>>>>> 933ac45c

        if isinstance(pcs[0], (list, tuple, set)):
            pcs = pcs[0]

        # transform to internal index of component's index (1->0 etc...)
        pcs = np.array(pcs) - 1

        # colors
        if color_mapping == "index":
            if np.any(scores.y.data):
                colors = scores.y.data
            else:
                colors = np.array(range(scores.shape[0]))

        elif color_mapping == "labels" and scores.y.labels is not None:
            if scores.y.labels.ndim == 1:
                labels = list(set(scores.y.labels))
            else:
                labels = list(set(scores.y.labels[:, labels_column]))
            colors = [labels.index(lab) for lab in scores.y.labels]

        # labels
        scatterlabels = None
        if show_labels:
            scatterlabels = scores.y.labels[:, labels_column]

        if len(pcs) == 2:
            # bidimensional score plot

            fig = plt.figure(**kwargs)
            ax = fig.add_subplot(111)
            ax.set_title("Score plot")

            ax.set_xlabel(
                "PC# {} ({:.3f}%)".format(pcs[0] + 1, self.ev_ratio.data[pcs[0]])
            )
            ax.set_ylabel(
                "PC# {} ({:.3f}%)".format(pcs[1] + 1, self.ev_ratio.data[pcs[1]])
            )
            x = scores.masked_data[:, pcs[0]]
            y = scores.masked_data[:, pcs[1]]
            axsc = ax.scatter(x, y, s=30, c=colors, cmap=colormap)

            if scatterlabels is not None:
                for idx, lab in enumerate(scatterlabels):
<<<<<<< HEAD
                    ax.annotate(
                        lab,
                        xy=(x[idx], y[idx]),
                        xytext=(-10, 10),
=======
                    if idx % labels_every != 0:
                        continue
                    ax.annotate(
                        lab,
                        xy=(x[idx], y[idx]),
                        xytext=(-20, 20),
>>>>>>> 933ac45c
                        textcoords="offset pixels",
                        color=axsc.to_rgba(colors[idx]),
                    )

            number_x_labels = self.prefs.number_of_x_labels  # get from config
            number_y_labels = self.prefs.number_of_y_labels
            # the next two line are to avoid multipliers in axis scale
            y_formatter = ScalarFormatter(useOffset=False)
            ax.yaxis.set_major_formatter(y_formatter)
            ax.xaxis.set_major_locator(MaxNLocator(number_x_labels))
            ax.yaxis.set_major_locator(MaxNLocator(number_y_labels))
            ax.xaxis.set_ticks_position("bottom")
            ax.yaxis.set_ticks_position("left")

        if len(pcs) == 3:
            # tridimensional score plot
            plt.figure(**kwargs)
            ax = plt.axes(projection="3d")
            ax.set_title("Score plot")
            ax.set_xlabel(
                "PC# {} ({:.3f}%)".format(pcs[0] + 1, self.ev_ratio.data[pcs[0]])
            )
            ax.set_ylabel(
                "PC# {} ({:.3f}%)".format(pcs[1] + 1, self.ev_ratio.data[pcs[1]])
            )
            ax.set_zlabel(
                "PC# {} ({:.3f}%)".format(pcs[2] + 1, self.ev_ratio.data[pcs[2]])
            )
            axsc = ax.scatter(
                scores.masked_data[:, pcs[0]],
                scores.masked_data[:, pcs[1]],
                scores.masked_data[:, pcs[2]],
                zdir="z",
                s=30,
                c=colors,
                cmap=colormap,
                depthshade=True,
            )

        if color_mapping == "labels" and scores.y.labels is not None:
            import matplotlib.patches as mpatches

            leg = []
            for lab in labels:
                i = labels.index(lab)
                c = axsc.get_cmap().colors[int(255 / (len(labels) - 1) * i)]
                leg.append(mpatches.Patch(color=c, label=lab))

            ax.legend(handles=leg, loc="best")

        return ax

<<<<<<< HEAD
=======
    @property
    def LT(self):
        """
        LT.
        """
        return self._LT

    @property
    def S(self):
        """
        S.
        """
        return self._S

    def labels(self, value):
        self._S.y.labels = value

    @property
    def X(self):
        """
        X.
        """
        return self._X

    @property
    def ev(self):
        """
        Explained variances (|NDDataset|).

        (The eigenvalues of the covariance matrix).
        """
        return self._ev

    @property
    def ev_ratio(self):
        """
        Explained variance per singular values (|NDDataset|).
        """
        return self._ev_ratio

    @property
    def ev_cum(self):
        """
        Cumulative Explained Variances (|NDDataset|).
        """
        return self._ev_cum

>>>>>>> 933ac45c

if __name__ == "__main__":
    pass<|MERGE_RESOLUTION|>--- conflicted
+++ resolved
@@ -451,19 +451,13 @@
 
     def scoreplot(
         self,
-<<<<<<< HEAD
         scores,
-=======
->>>>>>> 933ac45c
         *pcs,
         colormap="viridis",
         color_mapping="index",
         show_labels=False,
         labels_column=0,
-<<<<<<< HEAD
-=======
         labels_every=1,
->>>>>>> 933ac45c
         **kwargs,
     ):
         """
@@ -486,8 +480,10 @@
         labels_column : int, optional, default:0
             If several columns of labels are present indicates which column has to be
             used to show labels.
-<<<<<<< HEAD
-        """
+        labels_every : int, optional, default: 1
+        `   Do not label all points, but only every value indicated by this parameter.
+        """
+
         self.prefs = self.X.preferences
 
         # checks args
@@ -495,13 +491,6 @@
             raise ValueError(
                 "The fist argument of scoreplot must be the score NDDataset"
             )
-=======
-        labels_every : int, optional, default: 1
-        `   Do not label all points, but only every value indicated by this parameter.
-        """
-        self.prefs = self.X.preferences
-        scores = self._S
->>>>>>> 933ac45c
 
         if isinstance(pcs[0], (list, tuple, set)):
             pcs = pcs[0]
@@ -547,19 +536,12 @@
 
             if scatterlabels is not None:
                 for idx, lab in enumerate(scatterlabels):
-<<<<<<< HEAD
-                    ax.annotate(
-                        lab,
-                        xy=(x[idx], y[idx]),
-                        xytext=(-10, 10),
-=======
                     if idx % labels_every != 0:
                         continue
                     ax.annotate(
                         lab,
                         xy=(x[idx], y[idx]),
                         xytext=(-20, 20),
->>>>>>> 933ac45c
                         textcoords="offset pixels",
                         color=axsc.to_rgba(colors[idx]),
                     )
@@ -612,56 +594,6 @@
 
         return ax
 
-<<<<<<< HEAD
-=======
-    @property
-    def LT(self):
-        """
-        LT.
-        """
-        return self._LT
-
-    @property
-    def S(self):
-        """
-        S.
-        """
-        return self._S
-
-    def labels(self, value):
-        self._S.y.labels = value
-
-    @property
-    def X(self):
-        """
-        X.
-        """
-        return self._X
-
-    @property
-    def ev(self):
-        """
-        Explained variances (|NDDataset|).
-
-        (The eigenvalues of the covariance matrix).
-        """
-        return self._ev
-
-    @property
-    def ev_ratio(self):
-        """
-        Explained variance per singular values (|NDDataset|).
-        """
-        return self._ev_ratio
-
-    @property
-    def ev_cum(self):
-        """
-        Cumulative Explained Variances (|NDDataset|).
-        """
-        return self._ev_cum
-
->>>>>>> 933ac45c
 
 if __name__ == "__main__":
     pass