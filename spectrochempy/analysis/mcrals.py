# -*- coding: utf-8 -*-
# ======================================================================================
# Copyright (©) 2015-2023 LCS - Laboratoire Catalyse et Spectrochimie, Caen, France.
# CeCILL-B FREE SOFTWARE LICENSE AGREEMENT
# See full LICENSE agreement in the root directory.
# ======================================================================================
"""
This module implements the MCRALS class.
"""

__all__ = ["MCRALS"]
__configurables__ = ["MCRALS"]

import logging

import numpy as np
<<<<<<< HEAD
import traitlets as tr
from sklearn import decomposition
from traittypes import Array

from spectrochempy.analysis._analysisutils import (
    NotFittedError,
    _wrap_ndarray_output_to_nddataset,
)
from spectrochempy.analysis.abstractanalysis import DecompositionAnalysisConfigurable
from spectrochempy.core import info_
=======
from traitlets import Dict, HasTraits, Unicode

from spectrochempy.analysis.pca import PCA
from spectrochempy.core import INFO, info_, set_loglevel
from spectrochempy.core.dataset.arraymixins.npy import dot
from spectrochempy.core.dataset.nddataset import NDDataset
>>>>>>> 37a8b8b2
from spectrochempy.utils import exceptions
from spectrochempy.utils.traits import NDDatasetType

# Developper notes
# ----------------
# MCRALS could be (as in the previous version) a subclass of traitlets.HasTraits
# which offer the possibility of defining internal traits with full validation
# BUT better we will use a traitlet Configurable class so that we can have all
# parameters set from a configuration object.
# some parameters.


class MCRALS(DecompositionAnalysisConfigurable):
    """
    Perform MCR-ALS of a dataset knowing the initial C or St matrix.

    MCR-ALS (Multivariate Curve Resolution - Alternating Least Squares) resolve"s a set
    (or several sets) of spectra X of an evolving mixture (or a set of mixtures) into
    the spectra St of ‘pure’ species and their concentration profiles C. In terms of
    matrix equation:
    .. math::`X = C.S^T + E`
    where :math:`E` is the matrix of residuals.

    Parameters
    ----------
    log_level : ["INFO", "DEBUG", "WARNING", "ERROR"], optional, default:"WARNING"
        The log level at startup
    config : Config object, optional
        By default the configuration is determined by the MCRALS.py
        file in the configuration directory. A traitlets.config.Config() object can
        eventually be used here.
    warm_start : bool, optional, default: false
        When fitting with MCRALS repeatedly on the same dataset, but for multiple
        parameter values (such as to find the value maximizing performance),
        it may be possible to reuse previous model learned from the previous parameter
        value, saving time.
        When warm_start is true, the existing fitted model attributes is used to
        initialize the new model in a subsequent call to fit.
    **kwargs
        Optional configuration  parameters.

    See Also
    --------
    PCA : Performs MCR-ALS of a |NDDataset| knowing the initial C or St matrix.
    NNMF : Performs a Non-Negative Matrix Factorization of a |NDDataset|.
    EFA : Perform an Evolving Factor Analysis (forward and reverse) of the input
          |NDDataset|.
    SIMPLISMA : SIMPLe to use Interactive Self-modeling Mixture Analysis.
    """

<<<<<<< HEAD
    # Developer notes
    # ----------------
    # Private traits with internal validation (see Traitlets librairie for more
    # information)
    # Notice that variable not defined this way lack this type validation, so they are
    # more prone to errors.
    name = tr.Unicode("MCRALS")
    description = tr.Unicode("MCRALS model")

    # ----------------------------------------------------------------------------------
    # Configuration parameters
    # They will be written in a file from which the default can be modified)
    # Obviously, the parameters can also be modified at runtime as usual by assignment.
    # ----------------------------------------------------------------------------------
    tol = tr.Float(
        0.1,
        help="""Convergence criterion on the change of residuals (percent change of
standard deviation of residuals).""",
    ).tag(config=True)

    maxit = tr.Integer(50, help="Maximum number of ALS iteration").tag(config=True)

    maxdiv = tr.Integer(
        5, help="Maximum number of successive non-converging iterations."
    ).tag(config=True)

    nonnegConc = tr.Union(
        (tr.Enum(["all"]), tr.List()),
        default_value="all",
        help="""Non negativity constraint on concentrations. If set to `'all'` (default)
all concentrations profiles are considered non-negative. If an array of indexes
is passed, the corresponding profiles are considered non-negative, not the
others. For instance `[0, 2]` indicates that profile #0 and #2 are non-negative
while profile #1 *can* be negative. If set to `[]`, all profiles can
be negative.""",
    ).tag(config=True)

    unimodConc = tr.Union(
        (tr.Enum(["all"]), tr.List()),
        default_value="all",
        help="""Unimodality constraint on concentrations. If set to 'all' (default) all
concentrations profiles are considered unimodal. If an array of indexes is
passed, the corresponding profiles are considered unimodal, not the others.
For instance `[0, 2]` indicates that profile #0 and #2 are unimodal while
profile #1 *can* be multimodal. If set to `[]`, all profiles can be multimodal.""",
    ).tag(config=True)

    unimodConcMod = tr.Enum(
        ["strict", "smooth"],
        default_value="strict",
        help="""When set to 'strict', values deviating from unimodality are reset to the
value of the previous point. When set to 'smooth', both values (deviating point
and previous point) are modified to avoid ='steps' in the concentration
profile.""",
    ).tag(config=True)

    unimodConcTol = tr.Float(
        default_value=1.1,
        help="""Tolerance parameter for unimodality. Correction is applied only if:
```C[i,j] > C[i-1,j] * unimodTol```  on the decreasing branch of profile #j,
```C[i,j] < C[i-1,j] * unimodTol```  on the increasing branch of profile  #j.""",
    ).tag(config=True)

    monoDecConc = tr.List(
        default_value=[],
        help="""Monotonic decrease constraint on concentrations.  If set to `[]`
(default) no constraint is applied. If an array of indexes is passed,
the corresponding profiles are considered do decrease monotonically, not the
others. For instance `[0, 2]` indicates that profile #0 and #2 are decreasing
while profile #1 *can* increase.""",
    ).tag(config=True)

    monoDecTol = tr.Float(
        default_value=1.1,
        help="""Tolerance parameter for monotonic decrease. Correction is applied only
if:```C[i,j] > C[i-1,j] * unimodTol```  along profile #j.""",
    ).tag(config=True)

    monoIncConc = tr.List(
        default_value=[],
        help="""Monotonic increase constraint on concentrations.  If set to `[]`
(default) no constraint is applied. If an array of indexes is passed,
the corresponding profiles are considered to increase monotonically, not the
others. For instance `[0, 2]` indicates that profile #0 and #2 are increasing
while profile #1 *can* decrease.""",
    ).tag(config=True)

    monoIncTol = tr.Float(
        default_value=1.1,
        help="""Tolerance parameter for monotonic decrease. Correction is applied only
if: ```C[i,j] < C[i-1,j] * unimodTol``` along profile  #j.""",
    ).tag(config=True)

    closureConc = tr.List(
        default_value=[],
        help="""Defines the concentration profiles subjected to closure constraint.
If set to `[]`, no constraint is applied. If an array of indexes is
passed, the corresponding profile will be constrained so that their
weighted sum equals the `closureTarget`.""",
    ).tag(config=True)

    closureTarget = tr.Union(
        (tr.Enum(["default"]), Array()),
        default_value="default",
        help="""The value of the sum of concentrations profiles subjected to closure.
If set to `default`, the total concentration is set to 1.0 for all observations.
If an array is passed: the values of concentration for each observation. Hence,
`np.ones(X.shape[0])` would be equivalent to 'default'.""",
    ).tag(config=True)

    closureMethod = tr.Enum(
        ["scaling", "constantSum"],
        default_value="scaling",
        help="""The method used to enforce Closure. 'scaling' recompute the
concentration profiles using linear algebra:
```
C.data[:, closureConc] = np.dot(C.data[:, closureConc], np.diag(
np.linalg.lstsq(C.data[:, closureConc], closureTarget.T, rcond=None)[0]))
```
'constantSum' normalize the sum of concentration profiles to `closureTarget`.""",
    ).tag(config=True)

    hardConc = tr.List(
        default_value=[],
        help="""Defines hard constraints on the concentration profiles. If set to
`[]`, no constraint is applied. If an array of indexes is passed, the
corresponding profiles will set by `getC`.""",
    ).tag(config=True)

    getC = tr.Callable(
        default_value=None,
        allow_none=True,
        help="""An external function that will provide `len(hardConc)` concentration
profiles:
```
getC(Ccurr, *argsGetC, **kwargsGetC) -> hardC
```
or:
```
getC(Ccurr, *argsGetC, **kwargsGetC) -> hardC, newArgsGetC
```
or:
```
getC(Ccurr, *argsGetCn, **kargsGetC) -> hardC, newArgsGetC, extOutput
```
where Ccurr  is the current C NDDataset, *argsGetC are the parameters needed to
completely specify the function. `hardC` is a nadarray or NDDataset of shape
`(C.y, len(hardConc)`, newArgsGetC are the updated parameters for the next
iteration (can be None), and extOutput can be any other relevant output to be kept
in extOutput attribute (only the last iteration extOutput is kept)""",
    ).tag(config=True)

    argsGetConc = tr.Tuple(
        default_value=(),
        help="Supplementary positional arguments passed to the external function",
    ).tag(config=True)

    kwargsGetConc = tr.Dict(
        default_value={},
        help="Supplementary keyword arguments passed to the external function",
    ).tag(config=True)

    hardC_to_C_idx = tr.Union(
        (tr.Enum(["default"]), tr.List()),
        default_value="default",
        help="""Indicates the correspondence between the indexes of the columns of
hardC and of the C matrix. [1, None, 0] indicates that the first profile in
hardC (index O) corresponds to the second profile of C (index 1).""",
    ).tag(config=True)

    nonnegSpec = tr.Union(
        (tr.Enum(["all"]), tr.List()),
        default_value="all",
        help="""Indicates non-negative spectral profile. If set to `'all'` (default)
all spectral profiles are considered non-negative. If an array of indexes is
passed, the corresponding profiles are considered non-negative, not the others.
For instance `[0, 2]` indicates that profile #0 and #2 are non-negative while
profile #1 *can* be negative. If set to `None` or `[]`, all profiles can be
negative.""",
    ).tag(config=True)

    normSpec = tr.Enum(
        [None, "euclid", "max"],
        default_value=None,
        help="""Defines whether the spectral profiles should be normalized. If set to
`None` no normalization is applied.
when set to "euclid", spectra are normalized with respect to their total area,
when set to "max", spectra are normalized with respect to the maximum af their
value.""",
    ).tag(config=True)

    unimodSpec = tr.Union(
        (tr.Enum(["all"]), tr.List()),
        default_value=[],
        help="""Unimodality constraint on Spectra. If the list of spectral profiles is
void, all profiles can be multimodal. If set to `all`, all profiles are unimodal.
If an array of indexes is passed, the corresponding profiles are considered unimodal,
not the others. For instance `[0, 2]` indicates that profile #0 and #2 are unimodal
while profile #1 *can* be multimodal.""",
    ).tag(config=True)

    unimodSpecMod = tr.Enum(
        ["strict", "smooth"],
        default_value="strict",
        help=""" When set to `"strict"`, values deviating from unimodality are reset to
the value of the previous point. When set to `"smooth"`, both values (deviating
point and previous point) are modified to avoid ="steps"
in the concentration profile.""",
    ).tag(config=True)

    unimodSpecTol = tr.Float(
        default_value=1.1,
        help="""Tolerance parameter for unimodality. Correction is applied only if the
deviating point is larger/lower than
```St[j,i] > St[j, i-1] * unimodSpecTol```  on the decreasing branch of
profile #j,
```St[j,i] < St[j, i-1] * unimodTol```  on the increasing branch of profile  #j.""",
    ).tag(config=True)

    # ----------------------------------------------------------------------------------
    # Initialization
    # ----------------------------------------------------------------------------------
    def __init__(
        self,
        *args,
        log_level=logging.WARNING,
        config=None,
        warm_start=False,
        copy=True,
        **kwargs,
    ):
        if len(args) > 0:
            raise ValueError(
                "Passing arguments such as MCRALS(X, profile) is now deprecated. "
                "Instead, use MCRAL() followed by MCRALS.fit(X, profile). "
                "See the documentation and exemples"
            )
=======
    _X = NDDatasetType()
    _C = NDDatasetType(allow_none=True)
    _St = NDDatasetType(allow_none=True)
    _log = Unicode()
    _params = Dict()

    def __init__(self, dataset, guess, **kwargs):
        # list all default arguments:

        tol = kwargs.get("tol", 0.1)
        maxit = kwargs.get("maxit", 50)
        maxdiv = kwargs.get("maxdiv", 5)

        nonnegConc = kwargs.get("nonnegConc", "all")

        unimodConc = kwargs.get("unimodConc", "all")
        unimodConcTol = kwargs.get("unimodConcTol", 1.1)
        unimodConcMod = kwargs.get("unimodMod", "strict")
        if "unimodTol" in kwargs:
            exceptions.deprecated("unimodTol", replace="unimodConcTol")
            unimodConcTol = kwargs.get("unimodTol", 1.1)
        if "unimodMod" in kwargs.keys():
            exceptions.deprecated("unimodMod", replace="unimodConcMod")
            unimodConcMod = kwargs.get("unimodConcMod", "strict")

        monoDecConc = kwargs.get("monoDecConc", None)
        monoIncTol = kwargs.get("monoIncTol", 1.1)
        monoIncConc = kwargs.get("monoIncConc", None)
        monoDecTol = kwargs.get("monoDecTol", 1.1)

        closureConc = kwargs.get("closureConc", None)
        closureTarget = kwargs.get("closureTarget", "default")
        closureMethod = kwargs.get("closureMethod", "scaling")

        hardConc = kwargs.get("hardConc", None)
        getConc = kwargs.get("getConc", None)
        argsGetConc = kwargs.get("argsGetConc", None)
        kwargsGetConc = kwargs.get("kwargsGetConc", None)
        hardC_to_C_idx = kwargs.get("hardC_to_C_idx", "default")

        unimodSpec = kwargs.get("unimodSpec", None)
        unimodSpecTol = kwargs.get("unimodSpecTol", 1.1)
        unimodSpecMod = kwargs.get("unimodSpecMod", "strict")

        nonnegSpec = kwargs.get("nonnegSpec", "all")
>>>>>>> 37a8b8b2

        # warn about deprecation
        # ----------------------
        # We use pop to remove the deprecated argument before processing the rest
        # TODO: These arguments should be removed in version 0.6 probably

        # verbose
        if "verbose" in kwargs:
            exceptions.deprecated(
                "verbose", replace="log_level='INFO'", removed="0.6.5"
            )
<<<<<<< HEAD
            verbose = kwargs.pop("verbose")
            if verbose:
                log_level = "INFO"

        # unimodTol deprecation
        if "unimodTol" in kwargs:
            exceptions.deprecated("unimodTol", replace="unimodConcTol", removed="0.6.5")
            kwargs["unimodConcTol"] = kwargs.pop("unimodTol")

        # unimodMod deprecation
        if "unimodMod" in kwargs:
            exceptions.deprecated("unimodMod", replace="unimodConcMod", removed="0.6.5")
            kwargs["unimodConcMod"] = kwargs.pop("unimodMod")

        # call the super class for initialisation
        super().__init__(
            log_level=log_level,
            warm_start=warm_start,
            config=config,
            copy=copy,
            **kwargs,
        )

    # ----------------------------------------------------------------------------------
    # Private methods
    # ----------------------------------------------------------------------------------
    def _guess_profile(self, profile):
        """
        Set or guess an initial profile.

        Parameters
        ----------
        profile : np.ndarray
            Initial guess for the concentration or spectra profile.
        """
        if self._X_is_missing:
            return

        # check the dimensions compatibility
        # however as the dimension of profile should match the initial shape
        # of X we use self._shape not self._X.shape (because for this masked columns or
        # rows have already been removed
        if (self._shape[1] != profile.shape[1]) and (
            self._shape[0] != profile.shape[0]
=======
            set_loglevel(INFO)

        # Check initial data
        # ------------------------------------------------------------------------------
        initConc, initSpec = False, False

        if type(guess) is np.ndarray:
            guess = NDDataset(guess)

        X = dataset

        if X.shape[0] == guess.shape[0]:
            initConc = True
            C = guess.copy()
            C.name = "Pure conc. profile, mcs-als of " + X.name
            nspecies = C.shape[1]

        elif X.shape[1] == guess.shape[1]:
            initSpec = True
            St = guess.copy()
            St.name = "Pure spectra profile, mcs-als of " + X.name
            nspecies = St.shape[0]

        else:
            raise ValueError("the dimensions of guess do not match the data")

        ny, _ = X.shape

        # makes a PCA with same number of species for further comparison
        Xpca = PCA(X).reconstruct(n_pc=nspecies)

        # reset default text to indexes
        # ------------------------------
        if nonnegConc == "all":
            nonnegConc = np.arange(nspecies)
        elif nonnegConc is None:
            nonnegConc = []
        elif nonnegConc != [] and (
            len(nonnegConc) > nspecies or max(nonnegConc) + 1 > nspecies
>>>>>>> 37a8b8b2
        ):
            raise ValueError(
                f"None of the dimensions of the given profile "
                f"[{profile.shape}] correspond to any of those "
                f"of X [{self._shape}]."
            )

        # data array
        Xdata = self._X.data

        # mask info
        if np.any(self._X_mask):
            masked_rows, masked_columns = self._get_masked_rc(self._X_mask)

        # make the profile
        try:  # first try on concentration
            # The data are validated in _C_validate()
            # if it fails here due to shape mismatch, it goes to the except

            Cdata = profile.copy()
            n_components = Cdata.shape[1]
            info_(f"Concentration profile initialized with {n_components} components")
            # compute initial spectra (using the Xdata eventually masked
            Stdata = np.linalg.lstsq(Cdata, Xdata, rcond=None)[0]
            info_("Spectra profile computed")
            # if everything went well here, C and St are set, we return
            # after having removed the eventual C mask!
            if np.any(self._X_mask):
                Cdata = Cdata[~masked_rows]
            # update the number of components
            self._n_components = n_components

            return Cdata, Stdata

        except np.linalg.LinAlgError as exc:
            if "Incompatible dimensions" not in exc.args[0]:
                raise exc
            pass

        # Again if something is wrong we let it raise the error
        # as there is no other possibility (but this should not occur as we did
        # already the test on the dimension's compatibility.
        Stdata = profile.copy()
        n_components = Stdata.shape[0]
        info_(f"Spectra profile initialized with {n_components} components")
        # compute initial concentration
        Ctdata = np.linalg.lstsq(Stdata.T, Xdata.T, rcond=None)[0]
        Cdata = Ctdata.T
        info_("Concentration profile computed")
        # if everything went well here, C and St are set, we return
        # after having removed the eventual St mask!
        if np.any(self._X_mask):
            Stdata = Stdata[:, ~masked_columns]
        # update the number of components
        self._n_components = n_components

        return Cdata, Stdata

    @_wrap_ndarray_output_to_nddataset(
        keepunits=False, keeptitle=False, typex="components"
    )
    def _C_2_NDDataset(self, C):
        # getconc takes the C NDDataset as first argument (to take advantage
        # of useful metadata). But the current C in fit method is a ndarray (without
        # the masked rows and colums, nor the coord information: this
        # function will create the corresponding dataset
        return C

    # ----------------------------------------------------------------------------------
    # Private validation methods and default getter
    # ----------------------------------------------------------------------------------
    @tr.validate("nonnegConc")
    def _validate_nonnegConc(self, proposal):
        if self._X_is_missing:
            return proposal.value
        nonnegConc = proposal.value
        if not self._n_components:  # not initialized or 0
            return nonnegConc
        if nonnegConc == "all":
            nonnegConc = np.arange(
                self._n_components
            ).tolist()  # IMPORTANT! .tolist, not list()
            # to get integer type not int64 which are not compatible with the setting
        elif np.any(nonnegConc) and (
            len(nonnegConc) > self._n_components
            or max(nonnegConc) + 1 > self._n_components
        ):  # note that we use np.any(nnonnegConc) instead of nnonnegConc != []
            # due to a deprecation warning from traitlets.
            raise ValueError(
                f"The profile has only {self._n_components} species, please check "
                f"the `nonnegConc` configuration (value:{nonnegConc})"
            )
        return nonnegConc

    @tr.validate("unimodConc")
    def _validate_unimodConc(self, proposal):
        if self._X_is_missing:
            return proposal.value
        unimodConc = proposal.value
        if not self._n_components:  # not initialized or 0
            return unimodConc
        if unimodConc == "all":
            unimodConc = np.arange(self._n_components).tolist()
        elif np.any(unimodConc) and (
            len(unimodConc) > self._n_components
            or max(unimodConc) + 1 > self._n_components
        ):
            raise ValueError(
                f"The profile has only {self._n_components} species, please check the "
                f"`unimodConc` configuration (value:{unimodConc})"
            )
        return unimodConc

    @tr.validate("closureTarget")
    def _validate_closureTarget(self, proposal):
        if self._X_is_missing:
            return proposal.value
        closureTarget = proposal.value
        ny = self.X.shape[0]
        if closureTarget == "default":
            closureTarget = np.ones(ny)
        elif len(closureTarget) != ny:
            raise ValueError(
                f"The data contain only {ny} observations, please check "
                f"the 'closureTarget' configuration (value:{closureTarget})"
            )
        return closureTarget

    @tr.validate("hardC_to_C_idx")
    def _validate_hardC_to_C_idx(self, proposal):
        if self._X_is_missing:
            return proposal.value
        hardC_to_C_idx = proposal.value
        if not self._n_components:  # not initialized or 0
            return hardC_to_C_idx
        if hardC_to_C_idx == "default":
            hardC_to_C_idx = np.arange(self._n_components).tolist()
        elif (
            len(hardC_to_C_idx) > self._n_components
            or max(hardC_to_C_idx) + 1 > self._n_components
        ):
            raise ValueError(
                f"The profile has only {self._n_components} species, please check "
                f"the `hardC_to_C_idx`  configuration (value:{hardC_to_C_idx})"
            )
        return hardC_to_C_idx

    @tr.validate("nonnegSpec")
    def _validate_nonnegSpec(self, proposal):
        if self._X_is_missing:
            return proposal.value
        nonnegSpec = proposal.value
        if not self._n_components:  # not initialized or 0
            return nonnegSpec
        if nonnegSpec == "all":
            nonnegSpec = np.arange(self._n_components).tolist()
        elif np.any(nonnegSpec) and (
            len(nonnegSpec) > self._n_components
            or max(nonnegSpec) + 1 > self._n_components
        ):
            raise ValueError(
                f"The profile has only {self._n_components} species, please check "
                f"the `nonnegSpec`configuration (value:{nonnegSpec})"
            )
        return nonnegSpec

    @tr.validate("unimodSpec")
    def _validate_unimodSpec(self, proposal):
        if self._X_is_missing:
            return proposal.value
        unimodSpec = proposal.value
        if not self._n_components:  # not initialized or 0
            return unimodSpec
        if unimodSpec == "all":
            unimodSpec = np.arange(self._n_components).tolist()
        elif np.any(unimodSpec) and (
            len(unimodSpec) > self._n_components
            or max(unimodSpec) + 1 > self._n_components
        ):
            raise ValueError(
                f"The profile has only {self._n_components} species, please check the "
                f"`unimodSpec`configuration"
            )
<<<<<<< HEAD
        return unimodSpec

    @tr.observe("_Y_preprocessed")
    def _Y_preprocessed_change(self, change):
        if self._n_components > 0:
            # perform a validation of default configuration parameters
            # Indeed, if not forced here these parameters are validated only when they
            # are set explicitely.
            # Here is an ugly trick to force this validation. # TODO: better way?
            self.closureTarget = self.closureTarget
            self.hardC_to_C_idx = self.hardC_to_C_idx
            self.nonnegConc = self.nonnegConc
            self.nonnegSpec = self.nonnegSpec
            self.unimodConc = self.unimodConc
            self.unimodSpec = self.unimodSpec

    @tr.default("_components")
    def _components_default(self):
        if self._fitted:
            # note: _outfit = (C, St, C_hard, St_soft, extOutput)
            return self._outfit[1]
        else:
            raise NotFittedError("The model was not yet fitted. Execute `fit` first!")

    # ----------------------------------------------------------------------------------
    # Private methods (overloading abstract classes)
    # ----------------------------------------------------------------------------------
    # To see all accessible members it is interesting to use the structure tab of
    # PyCharm
    @tr.observe("_Y")
    def _preprocess_as_Y_changed(self, change):
        # should be a tuple of profiles or only concentrations/spectra profiles
        profiles = change.new
        if isinstance(profiles, (list, tuple)):
            # we assume that the starting C and St are already computed
            # (for ex. from a previous run of fit)
            Cdata, Stdata = [item.data for item in profiles]
            self._n_components = Cdata.shape[1]
            # eventually remove mask
            if np.any(self._X_mask):
                masked_rows, masked_columns = self._get_masked_rc(self._X_mask)
                Stdata = Stdata[:, ~masked_columns]
                Cdata = Cdata[~masked_rows]
        else:
            # not passed explicitly, try to guess
            Cdata, Stdata = self._guess_profile(profiles.data)

        # we do a last validation
        shape = self._X.shape
        if shape[0] != Cdata.shape[0]:
            # An error will be raised before if X is None.
            raise ValueError("The dimensions of C do not match those of X.")
        if shape[1] != Stdata.shape[1]:
            # An error will be raised before if X is None.
            raise ValueError("The dimensions of St do not match those of X.")
        # return the list of C and St data
        # (with mask removed to fit the size of the _X data)
        self._Y_preprocessed = (Cdata, Stdata)

    def _fit(self, X, Y):
        # this method is called by the abstract class fit.
        # Input X is a np.ndarray
        # Y is a tuple of guessed profiles (each of them being np.ndarray)
        # So every computation below implies only numpy arrays, not NDDataset
        # as in previous versions

        C, St = Y
        ny, _ = X.shape
        n_components = self._n_components
        change = self.tol + 1
        stdev = X.std()
=======

        # Compute initial spectra or concentrations   (first iteration...)
        # ------------------------------------------------------------------------------
        if initConc:
            if C.coordset is None:
                C.set_coordset(y=X.y, x=C.x)
            St = NDDataset(np.linalg.lstsq(C.data, X.data, rcond=None)[0])
            St.name = "Pure spectra profile, mcs-als of " + X.name
            St.title = X.title
            cy = C.x.copy() if C.x else None
            cx = X.x.copy() if X.x else None
            St.set_coordset(y=cy, x=cx)

        if initSpec:
            if St.coordset is None:
                St.set_coordset(y=St.y, x=X.x)
            Ct = np.linalg.lstsq(St.data.T, X.data.T, rcond=None)[0]
            C = NDDataset(Ct.T)
            C.name = "Pure conc. profile, mcs-als of " + X.name
            C.title = "concentration"
            cx = St.y.copy() if St.y else None
            cy = X.y.copy() if X.y else None
            C.set_coordset(y=cy, x=cx)

        change = tol + 1
        stdev = np.std(X.data)
>>>>>>> 37a8b8b2
        niter = 0
        ndiv = 0

        info_("***           ALS optimisation log            ***")
        info_("#iter     RSE / PCA        RSE / Exp      %change")
        info_("-------------------------------------------------")

        # get sklearn PCA with same number of components for further comparison
        pca = decomposition.PCA(n_components=n_components)
        Xtransf = pca.fit_transform(X)
        Xpca = pca.inverse_transform(Xtransf)

        while change >= self.tol and niter < self.maxit and ndiv < self.maxdiv:
            C = np.linalg.lstsq(St.T, X.T, rcond=None)[0].T
            niter += 1

            # Force non-negative concentration
            # --------------------------------
            if np.any(self.nonnegConc):
                for s in self.nonnegConc:
                    C[:, s] = C[:, s].clip(min=0)

            # Force unimodal concentration
            # ----------------------------
            if np.any(self.unimodConc):
                C = _unimodal_2D(
                    C,
                    idxes=self.unimodConc,
                    axis=0,
                    tol=self.unimodConcTol,
                    mod=self.unimodConcMod,
                )

            # Force monotonic increase
            # ------------------------
            if np.any(self.monoIncConc):
                for s in self.monoIncConc:
                    for curid in np.arange(ny - 1):
                        if C[curid + 1, s] < C[curid, s] / self.monoIncTol:
                            C[curid + 1, s] = C[curid, s]

            # Force monotonic decrease
            # ----------------------------------------------
            if np.any(self.monoDecConc):
                for s in self.monoDecConc:
                    for curid in np.arange(ny - 1):
                        if C[curid + 1, s] > C[curid, s] * self.monoDecTol:
                            C[curid + 1, s] = C[curid, s]

            # Closure
            # ------------------------------------------
            if self.closureConc:
                if self.closureMethod == "scaling":
                    Q = np.linalg.lstsq(
                        C[:, self.closureConc],
                        self.closureTarget.T,
                        rcond=None,
                    )[0]
                    C[:, self.closureConc] = np.dot(C[:, self.closureConc], np.diag(Q))
                elif self.closureMethod == "constantSum":
                    totalConc = np.sum(C[:, self.closureConc], axis=1)
                    C[:, self.closureConc] = (
                        C[:, self.closureConc]
                        * self.closureTarget[:, None]
                        / totalConc[:, None]
                    )

            # external concentration profiles
            # ------------------------------------------
            extOutput = None
            if np.any(self.hardConc):

                _C = self._C_2_NDDataset(C)
                if self.kwargsGetConc != {} and self.argsGetConc != ():
                    output = self.getConc(_C, *self.argsGetConc, **self.kwargsGetConc)
                elif self.kwargsGetConc == {} and self.argsGetConc != ():
                    output = self.getConc(_C, *self.argsGetConc)
                elif self.kwargsGetConc != {} and self.argsGetConc == ():
                    output = self.getConc(_C, **self.kwargsGetConc)
                else:
                    output = self.getConc(_C)

                if isinstance(output, tuple):
                    fixedC = output[0]
                    self.argsGetConc = output[1]
                    if len(output) == 3:
                        extOutput = output[2]
                    else:
                        fixedC = output
                else:
                    fixedC = output
                    extOutput = None

                C[:, self.hardConc] = fixedC[:, self.hardC_to_C_idx]

            # stores C in C_hard
            C_hard = C.copy()

            # compute St
            St = np.linalg.lstsq(C, X, rcond=None)[0]

            # stores St in St_soft
            St_soft = St.copy()

            # Force non-negative spectra
            # --------------------------
            if np.any(self.nonnegSpec):
                St[self.nonnegSpec, :] = St[self.nonnegSpec, :].clip(min=0)

            # Force unimodal spectra
            # ----------------------------
            if np.any(self.unimodSpec):
                St = _unimodal_2D(
                    St,
                    idxes=self.unimodSpec,
                    axis=1,
                    tol=self.unimodSpecTol,
                    mod=self.unimodSpecMod,
                )

            # recompute C for consistency(soft modeling)
            C = np.linalg.lstsq(St.T, X.T)[0].T

            # rescale spectra & concentrations
            if self.normSpec == "max":
                alpha = np.max(St, axis=1).reshape(self._n_components, 1)
                St = St / alpha
                C = C * alpha.T
            elif self.normSpec == "euclid":
                alpha = np.linalg.norm(St, axis=1).reshape(self._n_components, 1)
                St = St / alpha
                C = C * alpha.T

            # compute residuals
            # -----------------
            Xhat = np.dot(C, St)
            stdev2 = np.std(Xhat - X)
            change = 100 * (stdev2 - stdev) / stdev
            stdev = stdev2

            stdev_PCA = np.std(Xhat - Xpca)  #

            info_(
                f"{niter:3d}{' '*6}{stdev_PCA:10f}{' '*6}"
                f"{stdev2:10f}{' '*6}{change:10f}"
            )

            if change > 0:
                ndiv += 1
            else:
                ndiv = 0
                change = -change

            if change < self.tol:
                info_("converged !")

            if ndiv == self.maxdiv:
                info_(
                    f"Optimization not improved after {self.maxdiv} iterations"
                    f"... unconverged or 'tol' set too small ?"
                )
                info_("Stop ALS optimization.")

            if niter == self.maxit:
                info_(
                    f"Convergence criterion ('tol') not reached after "
                    f"{ self.maxit:d} iterations."
                )
                info_("Stop ALS optimization.")

        # return _fit results
        _outfit = (C, St, C_hard, St_soft, extOutput)
        return _outfit

    def _transform(self, X=None):
        # X is ignored for MCRALS
        return self._outfit[0]

    def _inverse_transform(self, X_transform=None):
        # X_transform is ignored for MCRALS
        return np.dot(self._transform(), self._components)

    def _get_components(self):
        return self._components

    # ----------------------------------------------------------------------------------
    # Public methods and properties
    # ----------------------------------------------------------------------------------
    @property
    def C(self):
        """
        The final concentration profiles.
        """
        C = self.transform()
        C.name = "Pure concentration profile, mcs-als of " + self.X.name
        return C

    @property
    def St(self):
        """
        The final spectra profiles.
        """
        St = self.components
        St.name = "Pure spectra profile, mcs-als of " + self.X.name
        return St

    @property
    @_wrap_ndarray_output_to_nddataset(
        keepunits=False, keeptitle=False, typex="components"
    )
    def C_hard(self):
        """
        The hard concentration profiles.
        """
        return self._outfit[2]

    @property
    @_wrap_ndarray_output_to_nddataset(
        keepunits=None, keeptitle=False, typey="components"
    )
    def St_soft(self):
        """
        The soft spectra profiles.
        """
        return self._outfit[3]

    @property
    def extOutput(self):
        """
        The last relevant output of the external function used to get concentrations.
        """
        return self._outfit[4]


# ---------------------------------
def _unimodal_2D(a, axis, idxes, tol, mod):
    """Force unimodality on given lines or columnns od a 2D ndarray

    a: ndarray

    axis: int
        axis along which the correction is applied

    idxes: list of int
        indexes at which the correction is applied

    mod : str
        When set to `"strict"`, values deviating from unimodality are reset to the value of the previous point.
        When set to `"smooth"`, both values (deviating point and previous point) are modified to avoid "steps"
        in the profile.

    tol: float
        Tolerance parameter for unimodality. Correction is applied only if:
        `a[i] > a[i-1] * unimodTol`  on a decreasing branch of profile,
        `a[i] < a[i-1] * unimodTol`  on an increasing branch of profile.
    """

    if axis == 0:
        a_ = a
    elif axis == 1:
        a_ = a.T

    for col, idx in zip(a_[:, idxes].T, idxes):
        a_[:, idx] = _unimodal_1D(col, tol, mod)

    return a


def _unimodal_1D(a: np.ndarray, tol: str, mod: str) -> np.ndarray:
    """force unimodal concentration

    makes a vector unimodal

    parameters:
    ----------
    a : 1D ndarray

    mod : str
        When set to `"strict"`, values deviating from unimodality are reset to the value of the previous point.
        When set to `"smooth"`, both values (deviating point and previous point) are modified to avoid "steps"
        in the profile.

    tol: float
        Tolerance parameter for unimodality. Correction is applied only if:
        `a[i] > a[i-1] * unimodTol`  on a decreasing branch of profile,
        `a[i] < a[i-1] * unimodTol`  on an increasing branch of profile.
    """

    maxid = np.argmax(a)
    curmax = max(a)
    curid = maxid

    while curid > 0:
        # run backward
        curid -= 1
        if a[curid] > curmax * tol:
            if mod == "strict":
                a[curid] = a[curid + 1]
            if mod == "smooth":
                a[curid] = (a[curid] + a[curid + 1]) / 2
                a[curid + 1] = a[curid]
                curid = curid + 2
        curmax = a[curid]

    curid = maxid
    curmax = a[maxid]
    while curid < len(a) - 1:
        curid += 1
        if a[curid] > curmax * tol:
            if mod == "strict":
                a[curid] = a[curid - 1]
            if mod == "smooth":
                a[curid] = (a[curid] + a[curid - 1]) / 2
                a[curid - 1] = a[curid]
                curid = curid - 2
        curmax = a[curid]

    return a<|MERGE_RESOLUTION|>--- conflicted
+++ resolved
@@ -14,7 +14,7 @@
 import logging
 
 import numpy as np
-<<<<<<< HEAD
+
 import traitlets as tr
 from sklearn import decomposition
 from traittypes import Array
@@ -25,14 +25,6 @@
 )
 from spectrochempy.analysis.abstractanalysis import DecompositionAnalysisConfigurable
 from spectrochempy.core import info_
-=======
-from traitlets import Dict, HasTraits, Unicode
-
-from spectrochempy.analysis.pca import PCA
-from spectrochempy.core import INFO, info_, set_loglevel
-from spectrochempy.core.dataset.arraymixins.npy import dot
-from spectrochempy.core.dataset.nddataset import NDDataset
->>>>>>> 37a8b8b2
 from spectrochempy.utils import exceptions
 from spectrochempy.utils.traits import NDDatasetType
 
@@ -83,7 +75,6 @@
     SIMPLISMA : SIMPLe to use Interactive Self-modeling Mixture Analysis.
     """
 
-<<<<<<< HEAD
     # Developer notes
     # ----------------
     # Private traits with internal validation (see Traitlets librairie for more
@@ -321,53 +312,6 @@
                 "Instead, use MCRAL() followed by MCRALS.fit(X, profile). "
                 "See the documentation and exemples"
             )
-=======
-    _X = NDDatasetType()
-    _C = NDDatasetType(allow_none=True)
-    _St = NDDatasetType(allow_none=True)
-    _log = Unicode()
-    _params = Dict()
-
-    def __init__(self, dataset, guess, **kwargs):
-        # list all default arguments:
-
-        tol = kwargs.get("tol", 0.1)
-        maxit = kwargs.get("maxit", 50)
-        maxdiv = kwargs.get("maxdiv", 5)
-
-        nonnegConc = kwargs.get("nonnegConc", "all")
-
-        unimodConc = kwargs.get("unimodConc", "all")
-        unimodConcTol = kwargs.get("unimodConcTol", 1.1)
-        unimodConcMod = kwargs.get("unimodMod", "strict")
-        if "unimodTol" in kwargs:
-            exceptions.deprecated("unimodTol", replace="unimodConcTol")
-            unimodConcTol = kwargs.get("unimodTol", 1.1)
-        if "unimodMod" in kwargs.keys():
-            exceptions.deprecated("unimodMod", replace="unimodConcMod")
-            unimodConcMod = kwargs.get("unimodConcMod", "strict")
-
-        monoDecConc = kwargs.get("monoDecConc", None)
-        monoIncTol = kwargs.get("monoIncTol", 1.1)
-        monoIncConc = kwargs.get("monoIncConc", None)
-        monoDecTol = kwargs.get("monoDecTol", 1.1)
-
-        closureConc = kwargs.get("closureConc", None)
-        closureTarget = kwargs.get("closureTarget", "default")
-        closureMethod = kwargs.get("closureMethod", "scaling")
-
-        hardConc = kwargs.get("hardConc", None)
-        getConc = kwargs.get("getConc", None)
-        argsGetConc = kwargs.get("argsGetConc", None)
-        kwargsGetConc = kwargs.get("kwargsGetConc", None)
-        hardC_to_C_idx = kwargs.get("hardC_to_C_idx", "default")
-
-        unimodSpec = kwargs.get("unimodSpec", None)
-        unimodSpecTol = kwargs.get("unimodSpecTol", 1.1)
-        unimodSpecMod = kwargs.get("unimodSpecMod", "strict")
-
-        nonnegSpec = kwargs.get("nonnegSpec", "all")
->>>>>>> 37a8b8b2
 
         # warn about deprecation
         # ----------------------
@@ -379,7 +323,6 @@
             exceptions.deprecated(
                 "verbose", replace="log_level='INFO'", removed="0.6.5"
             )
-<<<<<<< HEAD
             verbose = kwargs.pop("verbose")
             if verbose:
                 log_level = "INFO"
@@ -424,47 +367,6 @@
         # rows have already been removed
         if (self._shape[1] != profile.shape[1]) and (
             self._shape[0] != profile.shape[0]
-=======
-            set_loglevel(INFO)
-
-        # Check initial data
-        # ------------------------------------------------------------------------------
-        initConc, initSpec = False, False
-
-        if type(guess) is np.ndarray:
-            guess = NDDataset(guess)
-
-        X = dataset
-
-        if X.shape[0] == guess.shape[0]:
-            initConc = True
-            C = guess.copy()
-            C.name = "Pure conc. profile, mcs-als of " + X.name
-            nspecies = C.shape[1]
-
-        elif X.shape[1] == guess.shape[1]:
-            initSpec = True
-            St = guess.copy()
-            St.name = "Pure spectra profile, mcs-als of " + X.name
-            nspecies = St.shape[0]
-
-        else:
-            raise ValueError("the dimensions of guess do not match the data")
-
-        ny, _ = X.shape
-
-        # makes a PCA with same number of species for further comparison
-        Xpca = PCA(X).reconstruct(n_pc=nspecies)
-
-        # reset default text to indexes
-        # ------------------------------
-        if nonnegConc == "all":
-            nonnegConc = np.arange(nspecies)
-        elif nonnegConc is None:
-            nonnegConc = []
-        elif nonnegConc != [] and (
-            len(nonnegConc) > nspecies or max(nonnegConc) + 1 > nspecies
->>>>>>> 37a8b8b2
         ):
             raise ValueError(
                 f"None of the dimensions of the given profile "
@@ -648,7 +550,6 @@
                 f"The profile has only {self._n_components} species, please check the "
                 f"`unimodSpec`configuration"
             )
-<<<<<<< HEAD
         return unimodSpec
 
     @tr.observe("_Y_preprocessed")
@@ -720,34 +621,6 @@
         n_components = self._n_components
         change = self.tol + 1
         stdev = X.std()
-=======
-
-        # Compute initial spectra or concentrations   (first iteration...)
-        # ------------------------------------------------------------------------------
-        if initConc:
-            if C.coordset is None:
-                C.set_coordset(y=X.y, x=C.x)
-            St = NDDataset(np.linalg.lstsq(C.data, X.data, rcond=None)[0])
-            St.name = "Pure spectra profile, mcs-als of " + X.name
-            St.title = X.title
-            cy = C.x.copy() if C.x else None
-            cx = X.x.copy() if X.x else None
-            St.set_coordset(y=cy, x=cx)
-
-        if initSpec:
-            if St.coordset is None:
-                St.set_coordset(y=St.y, x=X.x)
-            Ct = np.linalg.lstsq(St.data.T, X.data.T, rcond=None)[0]
-            C = NDDataset(Ct.T)
-            C.name = "Pure conc. profile, mcs-als of " + X.name
-            C.title = "concentration"
-            cx = St.y.copy() if St.y else None
-            cy = X.y.copy() if X.y else None
-            C.set_coordset(y=cy, x=cx)
-
-        change = tol + 1
-        stdev = np.std(X.data)
->>>>>>> 37a8b8b2
         niter = 0
         ndiv = 0
 
