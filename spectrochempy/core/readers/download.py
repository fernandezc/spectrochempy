# -*- coding: utf-8 -*-

#  =====================================================================================
#  Copyright (©) 2015-2022 LCS - Laboratoire Catalyse et Spectrochimie, Caen, France.
#  CeCILL-B FREE SOFTWARE LICENSE AGREEMENT
#  See full LICENSE agreement in the root directory.
#  =====================================================================================
"""
In this module, methods are provided to download external datasets
from public database.
"""
__all__ = ["download_iris", "download_nist_ir"]
__dataset_methods__ = __all__

from io import StringIO
import numpy as np
import requests
from datetime import datetime, timezone
from pathlib import Path

from spectrochempy.core.dataset.nddataset import NDDataset
from spectrochempy.core.dataset.coord import Coord
from spectrochempy.core.readers.read_jcamp import read_jcamp
from spectrochempy.core import error_, info_
from spectrochempy.optional import import_optional_dependency
from spectrochempy.utils import is_iterable


# ..............................................................................
def download_iris():
    """
    Upload the classical `IRIS` dataset.

    The `IRIS` dataset is a classical example for machine learning.It is downloaded from
    the [UCI distant repository](https://archive.ics.uci.edu/ml/machine-learning-databases/iris/iris.data)

    Returns
    -------
    dataset
        The `IRIS` dataset.

    See Also
    --------
    read : Read data from experimental data.
    """
    url = "https://archive.ics.uci.edu/ml/machine-learning-databases/iris/iris.data"

    try:
        connection = True
        response = requests.get(url, stream=True, timeout=10)
    except OSError:
        error_("OSError: Cannot connect to the UCI repository. Try Scikit-Learn")
        connection = False

    if connection:  # Download data
        txtdata = ""
        for rd in response.iter_content():
            txtdata += rd.decode("utf8")

        fil = StringIO(txtdata)
        try:
            data = np.loadtxt(fil, delimiter=",", usecols=range(4))
            fil.seek(0)
            labels = np.loadtxt(fil, delimiter=",", usecols=(4,), dtype="|S")
            labels = list((lab.decode("utf8") for lab in labels))
        except Exception:
            raise OSError("can't read JCAMP file")

        coordx = Coord(
            labels=["sepal_length", "sepal width", "petal_length", "petal_width"],
            long_name="features",
        )
        coordy = Coord(labels=labels, long_name="samples")

        new = NDDataset(
            data,
            coordset=[coordy, coordx],
            long_name="size",
            name="`IRIS` Dataset",
            units="cm",
        )

        new.history = "Loaded from UC Irvine machine learning repository"

        return new

    else:
        # Cannot download - use the scikit-learn dataset (if scikit-learn is installed)

        sklearn = import_optional_dependency("sklearn", errors="ignore")
        if sklearn is None:
            raise OSError("Failed in uploading the `IRIS` dataset!")
        else:
            from sklearn import datasets

        data = datasets.load_iris()

        coordx = Coord(
            labels=["sepal_length", "sepal width", "petal_length", "petal_width"],
            long_name="features",
        )
        labels = [data.target_names[i] for i in data.target]
        coordy = Coord(labels=labels, long_name="samples")

        new = NDDataset(
            data.data,
            coordset=[coordy, coordx],
            long_name="size",
            name="`IRIS` Dataset",
            units="cm",
        )

        new.history = "Loaded from scikit-learn datasets"

        return new


<<<<<<< HEAD
# ======================================================================================
=======
def download_nist_ir(CAS, index="all"):
    """
    Upload IR spectra from NIST webbook

    Parameters
    ----------
    CAS : int or str
        the CAS number, can be given as "XXXX-XX-X" (str), "XXXXXXX" (str), XXXXXXX (int)

    index : str or int or tuple of ints
        If set to 'all' (default, import all available spectra for the compound corresponding to the index, or a single spectrum,
        or selected spectra.

    Returns
    -------
    list of NDDataset or NDDataset
        The dataset(s).

    See Also
    --------
    read : Read data from experimental data.
    """

    if isinstance(CAS, str) and "-" in CAS:
        CAS = CAS.replace("-", "")

    if index == "all":
        # test urls and return list if any...
        index = []
        i = 0
        while "continue":
            url = (
                f"https://webbook.nist.gov/cgi/cbook.cgi?JCAMP=C{CAS}&Index={i}&Type=IR"
            )
            try:
                response = requests.get(url, timeout=10)
                if b"Spectrum not found" in response.content[:30]:
                    break
                else:
                    index.append(i)
                    i += 1
            except OSError:
                error_("OSError: could not connect to NIST")
                return None

        if len(index) == 0:
            error_("NIST IR: no spectrum found")
            return
        elif len(index) == 1:
            info_("NIST IR: 1 spectrum found")
        else:
            info_("NISTR IR: {len(index)} spectra found")

    elif isinstance(index, int):
        index = [index]
    elif not is_iterable(index):
        raise ValueError("index must be 'all', int or iterable of int")

    out = []
    for i in index:
        # sample adress (water, spectrum 1)
        # https://webbook.nist.gov/cgi/cbook.cgi?JCAMP=C7732185&Index=1&Type=IR
        url = f"https://webbook.nist.gov/cgi/cbook.cgi?JCAMP=C{CAS}&Index={i}&Type=IR"
        try:
            response = requests.get(url, stream=True, timeout=10)
            if b"Spectrum not found" in response.content[:30]:
                error_(f"NIST IR: Spectrum {i} does not exist... please check !")
                if i == index[-1] and out == []:
                    return None
                else:
                    break

        except OSError:
            error_("OSError: Cannot connect... ")
            return None

        # Load data
        txtdata = ""
        for rd in response.iter_content():
            txtdata += rd.decode("utf8")

        with open("temp.jdx", "w") as f:
            f.write(txtdata)
        try:
            ds = read_jcamp("temp.jdx")

            # replace the default entry ":imported from jdx file":
            ds.history[0] = ds.history[0][: len(str(datetime.now(timezone.utc)))] + (
                f" : downloaded from NIST: {url}\n"
            )
            out.append(ds)
            (Path(".") / "temp.jdx").unlink()

        except Exception:
            raise OSError(
                "Can't read this JCAMP file: please report the issue to Spectrochempy developpers"
            )

    if len(out) == 1:
        return out[0]
    else:
        return out


# ======================================================================================================================
>>>>>>> afa23fd7
if __name__ == "__main__":
    pass<|MERGE_RESOLUTION|>--- conflicted
+++ resolved
@@ -64,7 +64,7 @@
             labels = np.loadtxt(fil, delimiter=",", usecols=(4,), dtype="|S")
             labels = list((lab.decode("utf8") for lab in labels))
         except Exception:
-            raise OSError("can't read JCAMP file")
+            raise OSError("can't read CSV file")
 
         coordx = Coord(
             labels=["sepal_length", "sepal width", "petal_length", "petal_width"],
@@ -90,8 +90,7 @@
         sklearn = import_optional_dependency("sklearn", errors="ignore")
         if sklearn is None:
             raise OSError("Failed in uploading the `IRIS` dataset!")
-        else:
-            from sklearn import datasets
+        from sklearn import datasets
 
         data = datasets.load_iris()
 
@@ -115,9 +114,6 @@
         return new
 
 
-<<<<<<< HEAD
-# ======================================================================================
-=======
 def download_nist_ir(CAS, index="all"):
     """
     Upload IR spectra from NIST webbook
@@ -126,7 +122,6 @@
     ----------
     CAS : int or str
         the CAS number, can be given as "XXXX-XX-X" (str), "XXXXXXX" (str), XXXXXXX (int)
-
     index : str or int or tuple of ints
         If set to 'all' (default, import all available spectra for the compound corresponding to the index, or a single spectrum,
         or selected spectra.
@@ -223,6 +218,5 @@
 
 
 # ======================================================================================================================
->>>>>>> afa23fd7
 if __name__ == "__main__":
     pass