--- conflicted
+++ resolved
@@ -993,12 +993,6 @@
     use_list = kwargs.pop("use_list", False)
 
     for axis in axe_range:
-<<<<<<< HEAD
-        if parmode > 0 and kwargs.pop("use_vdlist", False) and axis == 0:
-            # we use the vdlist to make the axis
-            # this is useful for pseudo 2D data such as relaxation, etc...
-            with open(f_expno / "vdlist", mode="r") as f:
-=======
         if parmode > 0 and use_list and axis == 0:
             # we use the vd or other list to make the axis
             # this is useful for pseudo 2D data such as relaxation, etc...
@@ -1006,7 +1000,6 @@
                 use_list = "vdlist"
             use_list = f_expno / use_list
             with open(use_list, mode="r") as f:
->>>>>>> c9a4eea6
                 vd = [float(val) for val in f.readlines()]
             coord = Coord(vd, title="time", units="s")
             coords.append(coord)
