# -*- coding: utf-8 -*-

# ======================================================================================================================
#  Copyright (©) 2015-2022 LCS - Laboratoire Catalyse et Spectrochimie, Caen, France.
#  CeCILL-B FREE SOFTWARE LICENSE AGREEMENT - See full LICENSE agreement in the root directory.
# ======================================================================================================================
"""
Module containing multiplot function(s).
"""

__all__ = [
    "multiplot",
    "multiplot_map",
    "multiplot_stack",
    "multiplot_image",
    "multiplot_lines",
    "multiplot_scatter",
    "multiplot_with_transposed",
    "plot_with_transposed",
]

__dataset_methods__ = []

import numpy as np
import matplotlib.pyplot as plt
from matplotlib.tight_layout import (
    get_renderer,
    get_tight_layout_figure,
    get_subplotspec_list,
)
import matplotlib as mpl

from spectrochempy.utils import is_sequence
from spectrochempy.utils.plots import _Axes

# from spectrochempy.core import preferences, project_preferences


# .............................................................................
def multiplot_scatter(datasets, **kwargs):
    """
    Plot a multiplot with 1D scatter type plots.

    Alias of multiplot (with `method` argument set to ``scatter``.
    """
    kwargs["method"] = "scatter"
    return multiplot(datasets, **kwargs)


# .............................................................................
def multiplot_lines(datasets, **kwargs):
    """
    Plot a multiplot with 1D linetype plots.

    Alias of multiplot (with `method` argument set to ``lines``.
    """
    kwargs["method"] = "lines"
    return multiplot(datasets, **kwargs)


# .............................................................................
def multiplot_stack(datasets, **kwargs):
    """
    Plot a multiplot with 2D stack type plots.

    Alias of multiplot (with `method` argument set to ``stack``.
    """
    kwargs["method"] = "stack"
    return multiplot(datasets, **kwargs)


# .............................................................................
def multiplot_map(datasets, **kwargs):
    """
    Plot a multiplot with 2D map type plots.

    Alias of multiplot (with `method` argument set to ``map``.
    """
    kwargs["method"] = "map"
    return multiplot(datasets, **kwargs)


# .............................................................................
def multiplot_image(datasets, **kwargs):
    """
    Plot a multiplot with 2D image type plots.

    Alias of multiplot (with `method` argument set to ``image``.
    """
    kwargs["method"] = "image"
    return multiplot(datasets, **kwargs)


# with transpose plot  -----------------------------------------------------------------


def plot_with_transposed(dataset, **kwargs):
    """
    Plot a 2D dataset as a stacked plot with its transposition in a second
    axe.

    Alias of plot_2D (with `method` argument set to ``with_transposed``).
    """
    kwargs["method"] = "with_transposed"
    axes = multiplot(dataset, **kwargs)
    return axes


multiplot_with_transposed = plot_with_transposed


# .............................................................................
def multiplot(
    datasets=[],
    labels=[],
    nrow=1,
    ncol=1,
    method="stack",
    sharex=False,
    sharey=False,
    sharez=False,
    colorbar=False,
    suptitle=None,
    suptitle_color="k",
    mpl_event=True,
    **kwargs
):
    """
    Generate a figure with multiple axes arranged in array (n rows, n columns).

    Parameters
    ----------
    datasets : nddataset or list of nddataset
        Datasets to plot.
    labels : list of str
        The labels that will be used as title of each axes.
    method : str, default to `map` for 2D and `lines` for 1D data
        Type of plot to draw in all axes (`lines` , `scatter` , `stack` , `map`
        ,`image` or `with_transposed`).
    nrows, ncols : int, default=1
        Number of rows/cols of the subplot grid. ncol*nrow must be equal
        to the number of datasets to plot.
    sharex, sharey : bool or {'none', 'all', 'row', 'col'}, default=False
        Controls sharing of properties among x (`sharex`) or y (`sharey`)
        axes::

        - True or 'all' : x- or y-axis will be shared among all subplots.
        - False or 'none' : each subplot x- or y-axis will be independent.
        - 'row' : each subplot row will share an x- or y-axis.
        - 'col' : each subplot column will share an x- or y-axis.

        When subplots have a shared x-axis along a column, only the x tick
        labels of the bottom subplot are visible.  Similarly, when
        subplots have a shared y-axis along a row, only the y tick labels
        of the first column subplot are visible.
    sharez : bool or {'none', 'all', 'row', 'col'}, default=False
        Equivalent to sharey for 1D plot.
        for 2D plot, z is the intensity axis (i.e., contour levels for maps or
        the vertical axis for stack plot), y is the third axis.
    figsize : 2-tuple of floats
        ``(width, height)`` tuple in inches.
    dpi : float
        Dots per inch
    facecolor : color
        The figure patch facecolor; defaults to rc ``figure.facecolor``.
    edgecolor : color
        The figure patch edge color; defaults to rc ``figure.edgecolor``.
    linewidth : float
        The figure patch edge linewidth; the default linewidth of the frame.
    frameon : bool
        If `False` , suppress drawing the figure frame.
    left : float in the [0-1] interval
        The left side of the subplots of the figure.
    right : float in the [0-1] interval
        The right side of the subplots of the figure.
    bottom : float in the [0-1] interval
        The bottom of the subplots of the figure.
    top : float in the [0-1] interval
        The top of the subplots of the figure.
    wspace : float in the [0-1] interval
        The amount of width reserved for blank space between subplots,
        expressed as a fraction of the average axis width.
    hspace : float in the [0-1] interval
        The amount of height reserved for white space between subplots,
        expressed as a fraction of the average axis height.
    suptitle : str
        Title of the figure to display on top.
    suptitle_color : color
        Color of the subtitles
    """

    # some basic checking
    # ------------------------------------------------------------------------

    show_transposed = False
    if method in "with_transposed":
        show_transposed = True
        method = "stack"
        nrow = 2
        ncol = 1
        datasets = [datasets, datasets]  # we need to datasets
        sharez = True

    single = False
    if not is_sequence(datasets):
        single = True
        datasets = list([datasets])  # make a list

    if len(datasets) < nrow * ncol and not show_transposed:
        # not enough datasets given in this list.
        raise ValueError("Not enough datasets given in this list")

    # if labels and len(labels) != len(datasets):
    #     # not enough labels given in this list.
    #     raise ValueError('Not enough labels given in this list')

    if nrow == ncol and nrow == 1 and not show_transposed and single:
        # obviously a single plot, return it
        return datasets[0].plot(**kwargs)
    elif nrow * ncol < len(datasets):
        nrow = ncol = len(datasets) // 2
        if nrow * ncol < len(datasets):
            ncol += 1

    ndims = set([dataset.ndim for dataset in datasets])
    if len(ndims) > 1:
        raise NotImplementedError("mixed dataset shape.")
    ndim = list(ndims)[0]

    # create the subplots and plot the ndarrays
    # ------------------------------------------------------------------------
    mpl.rcParams["figure.autolayout"] = False

    figsize = kwargs.pop("figsize", None)
    dpi = kwargs.pop("dpi", 150)

    fig = kwargs.pop("fig", None)
    if fig is None:
        fig = plt.figure(figsize=figsize, dpi=dpi)
    else:
        fig.clf()
<<<<<<< HEAD
=======
        fig.set_size_inches(*figsize)
>>>>>>> b8a95855

    fig.rcParams = plt.rcParams.copy()  # save params used for this figure

    if suptitle is not None:
        fig.suptitle(suptitle, color=suptitle_color)

    # axes is dictionary with keys such as 'axe12', where  the fist number
    # is the row and the second the column
    axes = {}

    # limits
    xlims = []
    ylims = []
    zlims = []

    if sharex not in [None, True, False, "all", "col"]:
        raise ValueError(
            "invalid option for sharex. Should be"
            " among (None, False, True, 'all' or 'col')"
        )

    if sharex:
        sharex = "all"

    if ndim == 1:
        sharez = False

    textsharey = "sharey"
    textsharez = "sharez"
    if method in ["stack"]:
        sharez, sharey = sharey, sharez  # we echange them
        zlims, ylims = ylims, zlims
        # for our internal needs as only sharex and sharey are recognized by
        # matplotlib subplots
        textsharey = "sharez"
        textsharez = "sharey"

    if sharey not in [None, False, True, "all", "col"]:
        raise ValueError(
            "invalid option for {}. Should be"
            " among (None, False, True, 'all' or 'row')".format(textsharey)
        )

    if sharez not in [None, False, True, "all", "col", "row"]:
        raise ValueError(
            "invalid option for {}. Should be"
            " among (None, False, True, "
            "'all', 'row' or 'col')".format(textsharez)
        )

    if sharey:
        sharey = "all"
    if sharez:
        sharez = "all"

    for irow in range(nrow):
        for icol in range(ncol):

            idx = irow * ncol + icol
            dataset = datasets[idx]
            try:
                label = labels[idx]
            except Exception:
                label = ""

            _sharex = None
            _sharey = None
            _sharez = None
            # on the type of the plot and
            if (
                (irow == icol and irow == 0)
                or (sharex == "col" and irow == 0)
                or (sharey == "row" and icol == 0)
            ):
                ax = _Axes(fig, nrow, ncol, irow * ncol + icol + 1)
                ax = fig.add_subplot(ax)

            else:
                if sharex == "all":
                    _sharex = axes["axe11"]
                elif sharex == "col":
                    _sharex = axes["axe1{}".format(icol + 1)]

                if sharey == "all":
                    _sharey = axes["axe11"]
                elif sharey == "row":
                    _sharey = axes["axe{}1".format(irow + 1)]

                # in the last dimension
                if sharez == "all":
                    _sharez = axes["axe11"]
                elif sharez == "row":
                    _sharez = axes["axe{}1".format(irow + 1)]
                elif sharez == "col":
                    _sharez = axes["axe1{}".format(icol + 1)]

                ax = _Axes(fig, nrow, ncol, idx + 1, sharex=_sharex, sharey=_sharey)
                ax = fig.add_subplot(ax)

            ax._sharez = _sharez  # we add a new share info to the ax.
            # which will be useful for the interactive masks

            ax.name = "axe{}{}".format(irow + 1, icol + 1)
            axes[ax.name] = ax
            if icol > 0 and sharey:
                # hide the redondant ticklabels on left side of interior figures
                plt.setp(axes[ax.name].get_yticklabels(), visible=False)
                axes[ax.name].yaxis.set_tick_params(
                    which="both", labelleft=False, labelright=False
                )
                axes[ax.name].yaxis.offsetText.set_visible(False)
            if irow < nrow - 1 and sharex:
                # hide the bottom ticklabels of interior rows
                plt.setp(axes[ax.name].get_xticklabels(), visible=False)
                axes[ax.name].xaxis.set_tick_params(
                    which="both", labelbottom=False, labeltop=False
                )
                axes[ax.name].xaxis.offsetText.set_visible(False)

            if show_transposed and irow == 1:
                transposed = True
            else:
                transposed = False

            dataset.plot(
                method=method,
                ax=ax,
                clear=False,
                autolayout=False,
                colorbar=colorbar,
                data_transposed=transposed,
                **kwargs
            )

            ax.set_title(label, fontsize=8)
            if sharex and irow < nrow - 1:
                ax.xaxis.label.set_visible(False)
            if sharey and icol > 0:
                ax.yaxis.label.set_visible(False)

            xlims.append(ax.get_xlim())
            ylims.append(ax.get_ylim())
            xrev = (ax.get_xlim()[1] - ax.get_xlim()[0]) < 0
            # yrev = (ax.get_ylim()[1] - ax.get_ylim()[0]) < 0

    # TODO: add a common color bar (set vmin and vmax using zlims)

    amp = np.ptp(np.array(ylims))
    ylim = [np.min(np.array(ylims) - amp * 0.01), np.max(np.array(ylims)) + amp * 0.01]
    for ax in axes.values():
        ax.set_ylim(ylim)
    # if yrev:
    #    ylim = ylim[::-1]
    # amp = np.ptp(np.array(xlims))

    if not show_transposed:
        xlim = [np.min(np.array(xlims)), np.max(np.array(xlims))]
        if xrev:
            xlim = xlim[::-1]
        for ax in axes.values():
            ax.set_xlim(xlim)

    def do_tight_layout(fig, axes, suptitle, **kwargs):

        # tight_layout
        renderer = get_renderer(fig)
        axeslist = list(axes.values())
        subplots_list = list(get_subplotspec_list(axeslist))
        kw = get_tight_layout_figure(
            fig,
            axeslist,
            subplots_list,
            renderer,
<<<<<<< HEAD
            pad=1.1,
=======
            # pad=1.1,
>>>>>>> b8a95855
            h_pad=0,
            w_pad=0,
            rect=None,
        )

        left = kwargs.get("left", kw["left"])
        bottom = kwargs.get("bottom", kw["bottom"])
        right = kwargs.get("right", kw["right"])
        top = kw["top"]
        if suptitle:
            top = top * 0.95
        top = kwargs.get("top", top)
        ws = kwargs.get("wspace", kw.get("wspace", 0) * 1.1)
        hs = kwargs.get("hspace", kw.get("hspace", 0) * 1.1)

        plt.subplots_adjust(
            left=left, bottom=bottom, right=right, top=top, wspace=ws, hspace=hs
        )

    do_tight_layout(fig, axes, suptitle, **kwargs)

    if mpl_event:
        # make an event that will trigger subplot adjust each time the mouse leave
        # or enter the axes or figure
        def _onenter(event):
            do_tight_layout(fig, axes, suptitle, **kwargs)
            fig.canvas.draw()

        fig.canvas.mpl_connect("axes_enter_event", _onenter)
        fig.canvas.mpl_connect("axes_leave_event", _onenter)
        fig.canvas.mpl_connect("figure_enter_event", _onenter)
        fig.canvas.mpl_connect("figure_leave_event", _onenter)

    return axes


if __name__ == "__main__":
    pass<|MERGE_RESOLUTION|>--- conflicted
+++ resolved
@@ -239,10 +239,7 @@
         fig = plt.figure(figsize=figsize, dpi=dpi)
     else:
         fig.clf()
-<<<<<<< HEAD
-=======
         fig.set_size_inches(*figsize)
->>>>>>> b8a95855
 
     fig.rcParams = plt.rcParams.copy()  # save params used for this figure
 
@@ -416,11 +413,7 @@
             axeslist,
             subplots_list,
             renderer,
-<<<<<<< HEAD
-            pad=1.1,
-=======
             # pad=1.1,
->>>>>>> b8a95855
             h_pad=0,
             w_pad=0,
             rect=None,
