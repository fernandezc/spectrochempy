--- conflicted
+++ resolved
@@ -369,22 +369,6 @@
 
 
 def _update_ranges(ranges, coord, decimals=2):
-<<<<<<< HEAD
-    """
-    Return valid ranges
-
-    Ranges outside the coord limits (if any), are replaced
-    by the min or max the coords. Ranges with the limits or including
-    the limits are unchanged.
-
-    Returns
-    -------
-    `list`
-        list of ranges
-    `bool`
-        True if changed
-    """
-=======
     # """
     # Return valid ranges
     #
@@ -399,7 +383,6 @@
     # `bool`
     #     True if changed
     # """
->>>>>>> 87c4c553
     ranges = list(ranges)
     changed = False
     # sort coord id needed
