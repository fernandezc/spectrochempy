#!/usr/bin/env python
# -*- coding: utf-8 -*-
#
# ======================================================================================================================
# Copyright (©) 2015-2020 LCS
# Laboratoire Catalyse et Spectrochimie, Caen, France.
# CeCILL-B FREE SOFTWARE LICENSE AGREEMENT
# See full LICENSE agreement in the root directory
# ======================================================================================================================


"""Clean, build, and release the HTML and PDF documentation for SpectroChemPy.

usage::

    python build_docs.py [clean notebooks html epub pdf release]

where optional parameters idincates which job to perfom.

"""
import shutil
from subprocess import Popen, PIPE
import re
import os
from glob import iglob
import argparse

from sphinx.application import Sphinx, RemovedInSphinx30Warning, RemovedInSphinx40Warning
from spectrochempy import version

import warnings
warnings.filterwarnings(action='ignore', category=DeprecationWarning)
warnings.filterwarnings(action='ignore', category=RemovedInSphinx30Warning)
warnings.filterwarnings(action='ignore', category=RemovedInSphinx40Warning)
warnings.filterwarnings(action='ignore', module='matplotlib', category=UserWarning)

SERVER = os.environ.get('SERVER_FOR_LCS', None)
PROJECT = "spectrochempy"
PROJECTDIR = os.path.dirname(os.path.abspath(__file__))
SOURCESDIR = os.path.join(PROJECTDIR, "spectrochempy")
DOCDIR = os.path.join(PROJECTDIR, "docs")
USERDIR = os.path.join(PROJECTDIR, "docs", "user")
TUTORIALS = os.path.join(USERDIR, "tutorials", "*", "*.py")
USERGUIDE = os.path.join(USERDIR, "userguide", "*", "*.py")
API = os.path.join(DOCDIR, 'api', 'generated')
BUILDDIR = os.path.normpath(os.path.join(DOCDIR, '..', '..', '%s_doc' % PROJECT))
DOCTREES = os.path.normpath(os.path.join(DOCDIR, '..', '..', '%s_doc' % PROJECT, '~doctrees'))

# ----------------------------------------------------------------------------------------------------------------------
def cmd_exec(cmd, shell=None):
    """To execute system command"""
    if shell is not None:
        res = Popen(cmd, shell=shell, stdout=PIPE, stderr=PIPE)
    else:
        res = Popen(cmd, stdout=PIPE, stderr=PIPE)
    output, error = res.communicate()
    if not error:
        v =output.decode("utf-8")
        return v
    else:
        raise RuntimeError(f"{cmd} failed!\n{error.decode('utf-8')}")

# ======================================================================================================================
class Build(object):
    
    # ..................................................................................................................
    def __init__(self):
        
        # determine if we are in the developement branch (latest) or master (stable)
        self.doc_version = 'latest' if 'dev' in version else 'stable'
    
    # ..................................................................................................................
    def __call__(self):
        
        parser = argparse.ArgumentParser()
        
        parser.add_argument("-w", "--html", help="create html pages", action="store_true")
        parser.add_argument("-p", "--pdf", help="create pdf pages", action="store_true")
        parser.add_argument("-e", "--epub", help="create epub pages", action="store_true")
        parser.add_argument("-c", "--clean", help="clean/delete output", action="store_true")
        parser.add_argument("-s", "--sync", help="sync doc ipynb", action="store_true")
        parser.add_argument("-g", "--git", help="git commit last changes", action="store_true")
        parser.add_argument("-m", "--message", default='DOCS: updated', help='optional commit message')
        parser.add_argument("-a", "--api", help="full regeneration of the api", action="store_true")
        parser.add_argument("-r", "--release", help="release documentation on website", action="store_true")
        args = parser.parse_args()
        
        self.regenerate_api = args.api
        
        if args.sync:
            self.sync_notebooks()
        if args.git:
            self.gitcommit(args.message)
        if args.clean:
            self.clean()
        if args.html:
            self.make_docs('html')
        if args.pdf:
            self.make_docs('pdf')
        if args.epub:
            self.make_docs('epub')
        if args.release:
            self.release()
    
    # ..................................................................................................................
    def make_docs(self, builder):
        """Make the documentation
    
        Parameters
        ----------
        builder: str,
            Type of builder
            
        """
        doc_version = self.doc_version
        print(f'building {builder.upper()} documentation ({doc_version.capitalize()}version : {version})')
        
        if builder == 'pdf':
            pdfdir = f"{BUILDDIR}/{builder}/{doc_version}"
            # switch to latex
            builder = 'latex'
        
        # recreate dir if needed
        self.make_dirs()
        srcdir = confdir = DOCDIR
        outdir = f"{BUILDDIR}/{builder}/{doc_version}"
        doctreesdir = f"{BUILDDIR}/~doctrees/{doc_version}"
        
        # regenate api documentation
        if (self.regenerate_api or not os.path.exists(API)):
            self.api_gen()
        
        # run sphinx
        sp = Sphinx(srcdir, confdir, outdir, doctreesdir, builder)
        sp.verbosity = 1
        sp.build()
        res = sp.statuscode
        
        print(f"\n{'-'*130}\nBuild finished. The {builder.upper()} pages are in {os.path.normpath(outdir)}.")
        
        # do some cleaning
        shutil.rmtree(os.path.join('docs','auto_examples'), ignore_errors=True)
        
        if builder == 'pdf':
            cmds = (f"cd {outdir}",
                    "make",
                    f"mv {PROJECT}.pdf {pdfdir}/{PROJECT}.pdf")
            #TODO: check if this work on windows
            
            for cmd in cmds:
                cmd_exec(cmd)
        
        if builder=='html':
            self.update_html_page(outdir)
            self.make_redirection_page()
<<<<<<< HEAD
    
=======

>>>>>>> 99f289b5
    # ..................................................................................................................
    def sync_notebooks(self):
        # we need to use jupytext to sync py and ipynb files in userguide and tutorials
        cmds = (f"jupytext --sync {USERGUIDE}", f"jupytext --sync {TUTORIALS}")
        for cmd in cmds:
            cmd = cmd.split()
            print(cmd_exec(cmd))
    
    # ..................................................................................................................
    def api_gen(self):
        from docs import apigen
        
        # generate API reference
        apigen.main(SOURCESDIR,
                    tocdepth=1,
                    force=self.regenerate_api,
                    includeprivate=True,
                    destdir=API,
                    exclude_patterns=[
                        'NDArray',
                        'NDComplexArray',
                        'NDIO',
                        'NDPlot',
                    ],)
    
    # ..................................................................................................................
    def gitstatus(self):
        pipe = Popen(["git", "status"], stdout=PIPE, stderr=PIPE)
        (so, serr) = pipe.communicate()
        if "nothing to commit" in so.decode("ascii"):
            return True
        return False
    
    # ..................................................................................................................
    def gitcommit(self, message):
        clean = self.gitstatus()
        if clean:
            return
        
        cmd = "git add -A".split()
        output = cmd_exec(cmd)
        print(output)
        
        cmd = "git log -1 --pretty=%B".split()
        output = cmd_exec(cmd)
        print('last message: ', output)
        if output.strip() == message:
            v = "--amend"
        else:
            v = "--no-verify"
        
        cmd = f"git commit {v} -m".split()
        cmd.append(message)
        output = cmd_exec(cmd)
        print(output)
        
        cmd = "git log -1 --pretty=%B".split()
        output = cmd_exec(cmd)
        print('new message: ', output)
        
        #TODO: Automate Tagging?
    
    # ..................................................................................................................
    def make_redirection_page(self,):
<<<<<<< HEAD
        
=======

>>>>>>> 99f289b5
        html = """
        <html>
        <head>
        <title>redirect to the stable version of the documentation</title>
        <meta http-equiv="refresh" content="0; URL=https://www.spectrochempy.fr/stable">
        </head>
        <body></body>
        </html>
        """
        with open(os.path.join(BUILDDIR, 'html', 'index.html'), 'w') as f:
            f.write(html)
<<<<<<< HEAD
    
    
=======
        

>>>>>>> 99f289b5
    # ..................................................................................................................
    def update_html_page(self, outdir):
        """
        Modify page generated with sphinx (TODO: There is porbably a better method using sphinx templates to override
        the themes)
        """
        
        replace="""
                <div class="rst-versions" data-toggle="rst-versions" role="note" aria-label="versions">
                
                    <span class="rst-current-version" data-toggle="rst-current-version">
                      <span class="fa fa-book">SpectroChemPy</span>
                      v: %s
                      <span class="fa fa-caret-down"></span>
                    </span>
                
                    <div class="rst-other-versions">
                        <dl>
                            <dt>Versions</dt>
                            <dd><a href="https://www.spectrochempy.fr/latest/">latest</a></dd>
                            <dd><a href="https://www.spectrochempy.fr/stable/">stable</a></dd>
                        </dl>
                
                    <!--    <dl>
                            <dt>Downloads</dt>
                            <dd><a href="https://www.spectrochempy.fr/pdf/stable/">pdf</a></dd>
                            <dd><a href="https://www.spectrochempy.fr/htmlzip/stable/">htmlzip</a></dd>
                            <dd><a href="https://www.spectrochempy.fr/epub/stable/">epub</a></dd>
                            <dd><a href="https://www.spectrochempy.fr/tutorials/">tutorials</a></dd>
                        </dl> -->
                
                        <dl>
                            <dt>Sources on bitBucket</dt>
                            <dd><a href="https://bitbucket.org/spectrocat/spectrochempy/src/master/">master</a></dd>
                            <dd><a href="https://bitbucket.org/spectrocat/spectrochempy/src/develop/">develop</a></dd>
                        </dl>
                
                        <hr/>
                        
                    </div>
                </div>
            
                <script type="text/javascript" id="already-corrected">
                    jQuery(function () {
                        SphinxRtdTheme.Navigation.enable(true);
                    });
                </script>
                """
        # modify all html files
        for filename in iglob(os.path.join(outdir, '**', '*.html'), recursive=True):
            with open(filename, "r") as f:
                txt = f.read()
            doc_version = self.doc_version
            regex = r"(<script type=\"text\/javascript\">.*SphinxRtdTheme.*script>)"
            result = re.sub(regex, replace % doc_version, txt, 0, re.MULTILINE | re.DOTALL)
            with open(filename, "w") as f:
                f.write(result)
    
    # ..................................................................................................................
    def release(self):
        """
        Release/publish the documentation to the webpage.
        """
        doc_version = self.doc_version
        
        # upload docs to the remote web server
        if SERVER:
            
            print("uploads to the server of the html/pdf/epub files")
            
            for item in ['html','pdf','epub']:
                FROM = os.path.join(BUILDDIR, item, '*')
                TO = os.path.join(PROJECT, item)
                cmd = f'rsync -e ssh -avz  --exclude="~*" {FROM} {SERVER}:{TO}'
                output = cmd_exec(cmd, shell=True)
                print(output)
        
        else:
            
            print('Cannot find the upload server : {}!'.format(SERVER))
    
    # ..................................................................................................................
    def clean(self):
        """
        Clean/remove the built documentation.
        """
        doc_version = self.doc_version
        
        shutil.rmtree(os.path.join(BUILDDIR,'html', doc_version), ignore_errors=True)
        shutil.rmtree(os.path.join(BUILDDIR,'pdf', doc_version), ignore_errors=True)
        shutil.rmtree(os.path.join(BUILDDIR,'latex', doc_version), ignore_errors=True)
        shutil.rmtree(os.path.join(BUILDDIR,'epub', doc_version), ignore_errors=True)
        shutil.rmtree(os.path.join(DOCTREES, doc_version), ignore_errors=True)
        shutil.rmtree(API, ignore_errors=True)
    
    # ..................................................................................................................
    def make_dirs(self):
        """
        Create the directories required to build the documentation.
        """
        doc_version = self.doc_version
        
        # Create regular directories.
        build_dirs = [os.path.join(BUILDDIR, '~doctrees', doc_version),
                      os.path.join(BUILDDIR, 'html', doc_version),
                      os.path.join(BUILDDIR, 'latex', doc_version),
                      os.path.join(BUILDDIR, 'pdf', doc_version),
                      os.path.join(BUILDDIR, 'epub', doc_version),
                      os.path.join(DOCDIR, '_static'),
                      ]
        for d in build_dirs:
            os.makedirs(d, exist_ok=True)


Build = Build()

if __name__ == '__main__':
    
    Build()<|MERGE_RESOLUTION|>--- conflicted
+++ resolved
@@ -59,21 +59,21 @@
         return v
     else:
         raise RuntimeError(f"{cmd} failed!\n{error.decode('utf-8')}")
-
+ 
 # ======================================================================================================================
 class Build(object):
     
     # ..................................................................................................................
     def __init__(self):
-        
+    
         # determine if we are in the developement branch (latest) or master (stable)
         self.doc_version = 'latest' if 'dev' in version else 'stable'
-    
+
     # ..................................................................................................................
     def __call__(self):
         
         parser = argparse.ArgumentParser()
-        
+
         parser.add_argument("-w", "--html", help="create html pages", action="store_true")
         parser.add_argument("-p", "--pdf", help="create pdf pages", action="store_true")
         parser.add_argument("-e", "--epub", help="create epub pages", action="store_true")
@@ -84,7 +84,7 @@
         parser.add_argument("-a", "--api", help="full regeneration of the api", action="store_true")
         parser.add_argument("-r", "--release", help="release documentation on website", action="store_true")
         args = parser.parse_args()
-        
+
         self.regenerate_api = args.api
         
         if args.sync:
@@ -119,7 +119,7 @@
             pdfdir = f"{BUILDDIR}/{builder}/{doc_version}"
             # switch to latex
             builder = 'latex'
-        
+            
         # recreate dir if needed
         self.make_dirs()
         srcdir = confdir = DOCDIR
@@ -129,18 +129,18 @@
         # regenate api documentation
         if (self.regenerate_api or not os.path.exists(API)):
             self.api_gen()
-        
+    
         # run sphinx
         sp = Sphinx(srcdir, confdir, outdir, doctreesdir, builder)
         sp.verbosity = 1
         sp.build()
         res = sp.statuscode
-        
+
         print(f"\n{'-'*130}\nBuild finished. The {builder.upper()} pages are in {os.path.normpath(outdir)}.")
-        
+
         # do some cleaning
         shutil.rmtree(os.path.join('docs','auto_examples'), ignore_errors=True)
-        
+
         if builder == 'pdf':
             cmds = (f"cd {outdir}",
                     "make",
@@ -149,15 +149,11 @@
             
             for cmd in cmds:
                 cmd_exec(cmd)
-        
+
         if builder=='html':
             self.update_html_page(outdir)
             self.make_redirection_page()
-<<<<<<< HEAD
-    
-=======
-
->>>>>>> 99f289b5
+
     # ..................................................................................................................
     def sync_notebooks(self):
         # we need to use jupytext to sync py and ipynb files in userguide and tutorials
@@ -165,11 +161,11 @@
         for cmd in cmds:
             cmd = cmd.split()
             print(cmd_exec(cmd))
-    
+            
     # ..................................................................................................................
     def api_gen(self):
         from docs import apigen
-        
+
         # generate API reference
         apigen.main(SOURCESDIR,
                     tocdepth=1,
@@ -182,7 +178,7 @@
                         'NDIO',
                         'NDPlot',
                     ],)
-    
+        
     # ..................................................................................................................
     def gitstatus(self):
         pipe = Popen(["git", "status"], stdout=PIPE, stderr=PIPE)
@@ -190,43 +186,39 @@
         if "nothing to commit" in so.decode("ascii"):
             return True
         return False
-    
+        
     # ..................................................................................................................
     def gitcommit(self, message):
-        clean = self.gitstatus()
-        if clean:
-            return
-        
-        cmd = "git add -A".split()
-        output = cmd_exec(cmd)
-        print(output)
-        
-        cmd = "git log -1 --pretty=%B".split()
-        output = cmd_exec(cmd)
-        print('last message: ', output)
-        if output.strip() == message:
-            v = "--amend"
-        else:
-            v = "--no-verify"
-        
-        cmd = f"git commit {v} -m".split()
-        cmd.append(message)
-        output = cmd_exec(cmd)
-        print(output)
-        
-        cmd = "git log -1 --pretty=%B".split()
-        output = cmd_exec(cmd)
-        print('new message: ', output)
-        
-        #TODO: Automate Tagging?
-    
+            clean = self.gitstatus()
+            if clean:
+                return
+            
+            cmd = "git add -A".split()
+            output = cmd_exec(cmd)
+            print(output)
+            
+            cmd = "git log -1 --pretty=%B".split()
+            output = cmd_exec(cmd)
+            print('last message: ', output)
+            if output.strip() == message:
+                v = "--amend"
+            else:
+                v = "--no-verify"
+            
+            cmd = f"git commit {v} -m".split()
+            cmd.append(message)
+            output = cmd_exec(cmd)
+            print(output)
+
+            cmd = "git log -1 --pretty=%B".split()
+            output = cmd_exec(cmd)
+            print('new message: ', output)
+            
+            #TODO: Automate Tagging?
+        
     # ..................................................................................................................
     def make_redirection_page(self,):
-<<<<<<< HEAD
-        
-=======
-
->>>>>>> 99f289b5
+
         html = """
         <html>
         <head>
@@ -238,13 +230,8 @@
         """
         with open(os.path.join(BUILDDIR, 'html', 'index.html'), 'w') as f:
             f.write(html)
-<<<<<<< HEAD
-    
-    
-=======
-        
-
->>>>>>> 99f289b5
+        
+
     # ..................................................................................................................
     def update_html_page(self, outdir):
         """
@@ -301,7 +288,7 @@
             regex = r"(<script type=\"text\/javascript\">.*SphinxRtdTheme.*script>)"
             result = re.sub(regex, replace % doc_version, txt, 0, re.MULTILINE | re.DOTALL)
             with open(filename, "w") as f:
-                f.write(result)
+                    f.write(result)
     
     # ..................................................................................................................
     def release(self):
@@ -321,7 +308,7 @@
                 cmd = f'rsync -e ssh -avz  --exclude="~*" {FROM} {SERVER}:{TO}'
                 output = cmd_exec(cmd, shell=True)
                 print(output)
-        
+            
         else:
             
             print('Cannot find the upload server : {}!'.format(SERVER))
